# This file was autogenerated by uv via the following command:
#    uv pip compile requirements-rocm.in -o requirements-rocm-uv.txt --index-strategy unsafe-best-match
absl-py==2.2.2
    # via tensorboard
accelerate==1.6.0
    # via
    #   -r requirements-rocm.in
    #   peft
aiofiles==24.1.0
    # via -r requirements-rocm.in
aiohappyeyeballs==2.6.1
    # via aiohttp
aiohttp==3.11.18
    # via
    #   fsspec
    #   transformerlab-inference
aiosignal==1.3.2
    # via aiohttp
aiosqlite==0.21.0
    # via -r requirements-rocm.in
annotated-types==0.7.0
    # via pydantic
anyio==4.9.0
    # via
    #   httpx
    #   mcp
    #   sse-starlette
    #   starlette
    #   watchfiles
attrs==25.3.0
    # via aiohttp
audioread==3.0.1
    # via librosa
azure-ai-documentintelligence==1.0.2
    # via markitdown
azure-core==1.33.0
    # via
    #   azure-ai-documentintelligence
    #   azure-identity
azure-identity==1.21.0
    # via markitdown
beautifulsoup4==4.13.4
    # via
    #   markdownify
    #   markitdown
certifi==2022.12.7
    # via
    #   httpcore
    #   httpx
    #   requests
    #   sentry-sdk
cffi==1.17.1
    # via
    #   cryptography
    #   soundfile
charset-normalizer==2.1.1
    # via
    #   markitdown
    #   pdfminer-six
    #   requests
click==8.1.8
    # via
    #   magika
    #   nltk
    #   typer
    #   uvicorn
    #   wandb
cobble==0.1.4
    # via mammoth
coloredlogs==15.0.1
    # via onnxruntime
controlnet-aux==0.0.10
    # via -r requirements-rocm.in
cryptography==44.0.2
    # via
    #   azure-identity
    #   msal
    #   pdfminer-six
    #   pyjwt
    #   workos
datasets==3.6.0
    # via
    #   -r requirements-rocm.in
    #   evaluate
decorator==5.2.1
    # via librosa
defusedxml==0.7.1
    # via youtube-transcript-api
diffusers==0.33.1
    # via -r requirements-rocm.in
dill==0.3.8
    # via
    #   datasets
    #   evaluate
    #   multiprocess
docker-pycreds==0.4.0
    # via wandb
einops==0.8.1
    # via
    #   -r requirements-rocm.in
    #   controlnet-aux
et-xmlfile==2.0.0
    # via openpyxl
evaluate==0.4.3
    # via -r requirements-rocm.in
fastapi==0.115.12
    # via
    #   -r requirements-rocm.in
    #   transformerlab-inference
filelock==3.13.1
    # via
    #   controlnet-aux
    #   datasets
    #   diffusers
    #   huggingface-hub
    #   torch
    #   transformers
flatbuffers==25.2.10
    # via onnxruntime
frozenlist==1.6.0
    # via
    #   aiohttp
    #   aiosignal
fsspec==2024.2.0
    # via
    #   datasets
    #   evaluate
    #   huggingface-hub
    #   torch
gitdb==4.0.12
    # via gitpython
gitpython==3.1.44
    # via wandb
greenlet==3.2.1
    # via sqlalchemy
grpcio==1.71.0
    # via tensorboard
h11==0.16.0
    # via
    #   httpcore
    #   uvicorn
hf-xet==1.1.4
    # via
    #   -r requirements-rocm.in
    #   huggingface-hub
httpcore==1.0.9
    # via httpx
httpx==0.28.1
    # via
    #   mcp
    #   transformerlab-inference
    #   workos
httpx-sse==0.4.0
    # via mcp
huggingface-hub==0.34.3
    # via
    #   accelerate
    #   controlnet-aux
    #   datasets
    #   diffusers
    #   evaluate
    #   peft
    #   sentence-transformers
    #   timm
    #   tokenizers
    #   transformers
humanfriendly==10.0
    # via coloredlogs
idna==3.4
    # via
    #   anyio
    #   httpx
    #   requests
    #   yarl
imageio==2.37.0
    # via scikit-image
importlib-metadata==7.1.0
    # via
    #   controlnet-aux
    #   diffusers
isodate==0.7.2
    # via azure-ai-documentintelligence
jinja2==3.1.4
    # via torch
joblib==1.4.2
    # via
    #   librosa
    #   nltk
    #   scikit-learn
latex2mathml==3.77.0
    # via markdown2
lazy-loader==0.4
    # via
    #   librosa
    #   scikit-image
librosa==0.11.0
    # via -r requirements-rocm.in
llvmlite==0.44.0
    # via numba
lxml==5.4.0
    # via python-pptx
macmon-python==0.1.2
    # via -r requirements-rocm.in
magika==0.6.1
    # via markitdown
mammoth==1.9.0
    # via markitdown
markdown==3.8
    # via tensorboard
markdown-it-py==3.0.0
    # via rich
markdown2==2.5.3
    # via transformerlab-inference
markdownify==1.1.0
    # via markitdown
markitdown==0.1.1
    # via -r requirements-rocm.in
markupsafe==2.1.5
    # via
    #   jinja2
    #   werkzeug
mcp==1.9.1
    # via -r requirements-rocm.in
mdurl==0.1.2
    # via markdown-it-py
mpmath==1.3.0
    # via sympy
msal==1.32.3
    # via
    #   azure-identity
    #   msal-extensions
msal-extensions==1.3.1
    # via azure-identity
msgpack==1.1.1
    # via librosa
multidict==6.4.3
    # via
    #   aiohttp
    #   yarl
multiprocess==0.70.16
    # via
    #   datasets
    #   evaluate
networkx==3.3
    # via
    #   scikit-image
    #   torch
nh3==0.2.21
    # via transformerlab-inference
nltk==3.9.1
    # via -r requirements-rocm.in
numba==0.61.2
    # via librosa
numpy==2.1.2
    # via
    #   accelerate
    #   controlnet-aux
    #   datasets
    #   diffusers
    #   evaluate
    #   imageio
    #   librosa
    #   magika
    #   numba
    #   onnxruntime
    #   opencv-python-headless
    #   pandas
    #   peft
    #   scikit-image
    #   scikit-learn
    #   scipy
    #   soundfile
    #   soxr
    #   tensorboard
    #   tensorboardx
    #   tifffile
    #   torchvision
    #   transformerlab-inference
    #   transformers
olefile==0.47
    # via markitdown
onnxruntime==1.21.1
    # via magika
openai-harmony==0.0.3
    # via transformerlab-inference
opencv-python-headless==4.11.0.86
    # via controlnet-aux
openpyxl==3.1.5
    # via markitdown
packaging==24.1
    # via
    #   -r requirements-rocm.in
    #   accelerate
    #   datasets
    #   evaluate
    #   huggingface-hub
    #   lazy-loader
    #   onnxruntime
    #   peft
    #   pooch
    #   scikit-image
    #   tensorboard
    #   tensorboardx
    #   transformers
pandas==2.2.3
    # via
    #   datasets
    #   evaluate
    #   markitdown
pdfminer-six==20250416
    # via markitdown
peft==0.15.2
    # via -r requirements-rocm.in
pillow==11.0.0
    # via
    #   controlnet-aux
    #   diffusers
    #   imageio
    #   python-pptx
    #   scikit-image
    #   sentence-transformers
    #   torchvision
platformdirs==4.3.7
    # via
    #   pooch
    #   wandb
pooch==1.8.2
    # via librosa
prompt-toolkit==3.0.51
    # via transformerlab-inference
propcache==0.3.1
    # via
    #   aiohttp
    #   yarl
protobuf==5.29.4
    # via
    #   onnxruntime
    #   tensorboard
    #   tensorboardx
    #   wandb
psutil==7.0.0
    # via
    #   -r requirements-rocm.in
    #   accelerate
    #   peft
    #   transformerlab-inference
    #   wandb
pyarrow==20.0.0
    # via datasets
pycparser==2.22
    # via cffi
pydantic==2.11.7
    # via
    #   -r requirements-rocm.in
    #   fastapi
    #   mcp
    #   openai-harmony
    #   pydantic-settings
    #   transformerlab-inference
    #   wandb
    #   workos
pydantic-core==2.33.2
    # via pydantic
pydantic-settings==2.9.1
    # via
    #   mcp
    #   transformerlab-inference
pydub==0.25.1
    # via markitdown
pygments==2.19.1
    # via
    #   markdown2
    #   rich
pyjwt==2.10.1
    # via
    #   msal
    #   workos
pyrsmi==0.2.0
    # via -r requirements-rocm.in
python-dateutil==2.9.0.post0
    # via pandas
python-dotenv==1.1.0
    # via
    #   -r requirements-rocm.in
    #   magika
    #   mcp
    #   pydantic-settings
python-multipart==0.0.20
    # via
    #   -r requirements-rocm.in
    #   mcp
python-pptx==1.0.2
    # via markitdown
pytorch-triton-rocm==3.4.0
    # via torch
pytz==2025.2
    # via pandas
pyyaml==6.0.2
    # via
    #   accelerate
    #   datasets
    #   huggingface-hub
    #   peft
    #   timm
    #   transformers
    #   wandb
    #   wavedrom
regex==2024.11.6
    # via
    #   diffusers
    #   nltk
    #   tiktoken
    #   transformers
requests==2.32.5
    # via
    #   azure-core
    #   datasets
    #   diffusers
    #   evaluate
    #   huggingface-hub
    #   markitdown
    #   msal
    #   pooch
    #   tiktoken
    #   transformerlab-inference
    #   transformers
    #   wandb
    #   youtube-transcript-api
rich==14.0.0
    # via
    #   transformerlab-inference
    #   typer
safetensors==0.5.3
    # via
    #   accelerate
    #   diffusers
    #   peft
    #   timm
    #   transformers
scikit-image==0.25.2
    # via controlnet-aux
scikit-learn==1.6.1
    # via
    #   librosa
    #   sentence-transformers
scipy==1.15.2
    # via
    #   -r requirements-rocm.in
    #   controlnet-aux
    #   librosa
    #   scikit-image
    #   scikit-learn
    #   sentence-transformers
sentence-transformers==4.1.0
    # via -r requirements-rocm.in
sentencepiece==0.2.0
    # via -r requirements-rocm.in
sentry-sdk==2.27.0
    # via wandb
setproctitle==1.3.6
    # via wandb
setuptools==70.2.0
    # via
    #   pytorch-triton-rocm
    #   tensorboard
    #   wandb
shellingham==1.5.4
    # via typer
shortuuid==1.0.13
    # via transformerlab-inference
six==1.17.0
    # via
    #   azure-core
    #   docker-pycreds
    #   markdownify
    #   python-dateutil
    #   tensorboard
    #   wavedrom
smmap==5.0.2
    # via gitdb
sniffio==1.3.1
    # via anyio
soundfile==0.13.1
    # via
    #   -r requirements-rocm.in
    #   librosa
soupsieve==2.7
    # via beautifulsoup4
soxr==0.5.0.post1
    # via librosa
speechrecognition==3.14.2
    # via markitdown
sqlalchemy==2.0.40
    # via -r requirements-rocm.in
sse-starlette==2.3.5
    # via mcp
starlette==0.46.2
    # via
    #   fastapi
    #   mcp
    #   sse-starlette
svgwrite==1.4.3
    # via wavedrom
sympy==1.13.3
    # via
    #   onnxruntime
    #   torch
tensorboard==2.19.0
    # via -r requirements-rocm.in
tensorboard-data-server==0.7.2
    # via tensorboard
tensorboardx==2.6.2.2
    # via -r requirements-rocm.in
threadpoolctl==3.6.0
    # via scikit-learn
tifffile==2025.6.11
    # via scikit-image
tiktoken==0.9.0
    # via
    #   -r requirements-rocm.in
    #   transformerlab-inference
timm==1.0.15
    # via
    #   -r requirements-rocm.in
    #   controlnet-aux
tokenizers==0.21.1
    # via transformers
torch==2.8.0
    # via
    #   -r requirements-rocm.in
    #   accelerate
    #   controlnet-aux
    #   peft
    #   sentence-transformers
    #   timm
    #   torchaudio
    #   torchvision
torchaudio==2.8.0
    # via -r requirements-rocm.in
torchvision==0.23.0
    # via
    #   -r requirements-rocm.in
    #   controlnet-aux
    #   timm
tqdm==4.66.5
    # via
    #   datasets
    #   evaluate
    #   huggingface-hub
    #   nltk
    #   peft
    #   sentence-transformers
    #   transformers
<<<<<<< HEAD
transformerlab==0.0.14
=======
transformerlab==0.0.15
>>>>>>> c7be5e43
    # via -r requirements-rocm.in
transformerlab-inference==0.2.49
    # via -r requirements-rocm.in
transformers==4.55.2
    # via
    #   -r requirements-rocm.in
    #   peft
    #   sentence-transformers
typer==0.16.0
    # via mcp
typing-extensions==4.12.2
    # via
    #   aiosqlite
    #   anyio
    #   azure-ai-documentintelligence
    #   azure-core
    #   azure-identity
    #   beautifulsoup4
    #   fastapi
    #   huggingface-hub
    #   librosa
    #   pydantic
    #   pydantic-core
    #   python-pptx
    #   sentence-transformers
    #   speechrecognition
    #   sqlalchemy
    #   torch
    #   typer
    #   typing-inspection
    #   wandb
typing-inspection==0.4.0
    # via
    #   pydantic
    #   pydantic-settings
tzdata==2025.2
    # via pandas
urllib3==1.26.13
    # via
    #   requests
    #   sentry-sdk
uvicorn==0.34.2
    # via
    #   mcp
    #   transformerlab-inference
wandb==0.19.10
    # via -r requirements-rocm.in
watchfiles==1.0.5
    # via -r requirements-rocm.in
wavedrom==2.0.3.post3
    # via markdown2
wcwidth==0.2.13
    # via prompt-toolkit
werkzeug==3.1.3
    # via
    #   -r requirements-rocm.in
    #   tensorboard
    #   transformerlab
workos==5.28.0
    # via -r requirements-rocm.in
xlrd==2.0.1
    # via markitdown
xlsxwriter==3.2.3
    # via python-pptx
xxhash==3.5.0
    # via
    #   datasets
    #   evaluate
yarl==1.20.0
    # via aiohttp
youtube-transcript-api==1.0.3
    # via markitdown
zipp==3.19.2
    # via importlib-metadata<|MERGE_RESOLUTION|>--- conflicted
+++ resolved
@@ -551,11 +551,7 @@
     #   peft
     #   sentence-transformers
     #   transformers
-<<<<<<< HEAD
-transformerlab==0.0.14
-=======
 transformerlab==0.0.15
->>>>>>> c7be5e43
     # via -r requirements-rocm.in
 transformerlab-inference==0.2.49
     # via -r requirements-rocm.in
