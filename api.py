"""
The Entrypoint File for Transformer Lab's API Server.
"""

import os
import argparse
import asyncio

import json
import signal
import subprocess
from contextlib import asynccontextmanager
import sys
from werkzeug.utils import secure_filename

import fastapi
import httpx

# Using torch to test for CUDA and MPS support.
import uvicorn
from fastapi import FastAPI, HTTPException, Request
from fastapi.exceptions import RequestValidationError
from fastapi.middleware.cors import CORSMiddleware
from fastapi.staticfiles import StaticFiles
from fastapi.responses import JSONResponse
from fastchat.constants import (
    ErrorCode,
)
from fastchat.protocol.openai_api_protocol import (
    ErrorResponse,
)

from transformerlab.db.jobs import job_create, job_update_status
from transformerlab.db import jobs as db_jobs
from transformerlab.db.db import experiment_get
import transformerlab.db.session as db
from transformerlab.shared.ssl_utils import ensure_persistent_self_signed_cert
from transformerlab.routers import (
    data,
    model,
    serverinfo,
    train,
    plugins,
    evals,
    config,
    tasks,
    prompts,
    tools,
    batched_prompts,
    recipes,
)
import torch

try:
    from pynvml import nvmlShutdown

    HAS_AMD = False
except Exception:
    from pyrsmi import rocml

    HAS_AMD = True
from transformerlab import fastchat_openai_api
from transformerlab.routers.experiment import experiment
from transformerlab.routers.experiment import workflows
from transformerlab.routers.experiment import jobs
from transformerlab.shared import shared
from transformerlab.shared import galleries
from transformerlab.shared.constants import WORKSPACE_DIR
from lab import dirs as lab_dirs
from lab.dataset import Dataset as dataset_service
from transformerlab.shared import dirs

from dotenv import load_dotenv

load_dotenv()

# The following environment variable can be used by other scripts
# who need to connect to the root DB, for example
os.environ["LLM_LAB_ROOT_PATH"] = dirs.ROOT_DIR
# environment variables that start with _ are
# used internally to set constants that are shared between separate processes. They are not meant to be
# to be overriden by the user.
# os.environ["_TFL_WORKSPACE_DIR"] = WORKSPACE_DIR
os.environ["_TFL_SOURCE_CODE_DIR"] = dirs.TFL_SOURCE_CODE_DIR
# The temporary image directory for transformerlab
temp_image_dir = os.path.join(WORKSPACE_DIR, "temp", "images")
os.environ["TLAB_TEMP_IMAGE_DIR"] = str(temp_image_dir)

from transformerlab.routers.job_sdk import get_xmlrpc_router, get_trainer_xmlrpc_router  # noqa: E402


@asynccontextmanager
async def lifespan(app: FastAPI):
    """Docs on lifespan events: https://fastapi.tiangolo.com/advanced/events/"""
    # Do the following at API Startup:
    print_launch_message()
    galleries.update_gallery_cache()
    spawn_fastchat_controller_subprocess()
    await db.init()
    if "--reload" in sys.argv:
        await install_all_plugins()
    # run the migrations
    asyncio.create_task(migrate())
<<<<<<< HEAD
    asyncio.create_task(migrate_models_table_to_filesystem())
=======
    asyncio.create_task(migrate_datasets_table_to_filesystem())
>>>>>>> 679207cc
    asyncio.create_task(run_over_and_over())
    print("FastAPI LIFESPAN: 🏁 🏁 🏁 Begin API Server 🏁 🏁 🏁", flush=True)
    yield
    # Do the following at API Shutdown:
    await db.close()
    # Run the clean up function
    cleanup_at_exit()
    print("FastAPI LIFESPAN: Complete")


# the migrate function only runs the conversion function if no tasks are already present
async def migrate():
    if len(await tasks.tasks_get_all()) == 0:
        for exp in await experiment.experiments_get_all():
            await tasks.convert_all_to_tasks(exp["id"])


<<<<<<< HEAD
async def migrate_models_table_to_filesystem():
    """
    One-time migration: copy rows from the legacy model DB table into the filesystem
=======
async def migrate_datasets_table_to_filesystem():
    """
    One-time migration: copy rows from the legacy dataset DB table into the filesystem
>>>>>>> 679207cc
    registry via transformerlab-sdk, then drop the table.
    Safe to run multiple times; it will no-op if table is missing or empty.
    """
    try:
        # Late import to avoid hard dependency during tests without DB
        from transformerlab.db.session import async_session
        from sqlalchemy import text as sqlalchemy_text
<<<<<<< HEAD
        from lab.model import Model as model_service
=======
>>>>>>> 679207cc

        # Read existing rows
        rows = []
        try:
            # First check if the table exists
            async with async_session() as session:
<<<<<<< HEAD
                result = await session.execute(sqlalchemy_text(
                    "SELECT name FROM sqlite_master WHERE type='table' AND name='model'"
                ))
                exists = result.fetchone() is not None
            if not exists:
                rows = []
            else:
                from transformerlab.db.db import model_local_list
                rows = await model_local_list()
        except Exception as e:
            print(f"Error getting models: {e}")
            rows = []
        migrated = 0
        for row in rows:
            model_id = str(row.get("model_id")) if row.get("model_id") is not None else None
            print(f"Migrating model: {model_id}")
            if not model_id:
                continue
            name = row.get("name", model_id)
=======
                result = await session.execute(
                    sqlalchemy_text("SELECT name FROM sqlite_master WHERE type='table' AND name='dataset'")
                )
                exists = result.fetchone() is not None
            if not exists:
                return
            # Migrated db.dataset.get_datasets() to run here as we are deleting that code
            rows = []
            async with async_session() as session:
                result = await session.execute(sqlalchemy_text("SELECT * FROM dataset"))
                datasets = result.mappings().all()
                dict_rows = [dict(dataset) for dataset in datasets]
                for row in dict_rows:
                    if "json_data" in row and row["json_data"]:
                        if isinstance(row["json_data"], str):
                            row["json_data"] = json.loads(row["json_data"])
                    rows.append(row)
        except Exception as e:
            print(f"Failed to read datasets for migration: {e}")
            rows = []

        migrated = 0
        for row in rows:
            dataset_id = str(row.get("dataset_id")) if row.get("dataset_id") is not None else None
            if not dataset_id:
                continue
            location = row.get("location", "local")
            description = row.get("description", "")
            size = int(row.get("size", -1)) if row.get("size") is not None else -1
>>>>>>> 679207cc
            json_data = row.get("json_data", {})
            if isinstance(json_data, str):
                try:
                    json_data = json.loads(json_data)
                except Exception:
                    json_data = {}

            try:
                try:
<<<<<<< HEAD
                    model = model_service.get(model_id)
                except FileNotFoundError:
                    model = model_service.create(model_id)
                model.set_metadata(
                    model_id=model_id,
                    name=name,
                    json_data=json_data,
                )
                migrated += 1
            except Exception as e:
                print(f"Error migrating model: {e}")
=======
                    ds = dataset_service.get(dataset_id)
                except FileNotFoundError:
                    ds = dataset_service.create(dataset_id)
                ds.set_metadata(
                    location=location,
                    description=description,
                    size=size,
                    json_data=json_data,
                )
                migrated += 1
            except Exception:
>>>>>>> 679207cc
                # Best-effort migration; continue
                continue

        # Drop the legacy table if present
        try:
            async with async_session() as session:
<<<<<<< HEAD
                await session.execute(sqlalchemy_text("DROP TABLE IF EXISTS model"))
                await session.commit()
        except Exception as e:
            print(f"Error dropping models table: {e}")
            pass

        # Additionally, scan filesystem models directory for legacy models that
        # have info.json but are missing index.json, and create SDK metadata.
        try:
            models_dir = lab_dirs.MODELS_DIR
            if os.path.isdir(models_dir):
                fs_migrated = 0
                for entry in os.listdir(models_dir):
                    entry_path = os.path.join(models_dir, entry)
                    if not os.path.isdir(entry_path):
                        continue
                    info_path = os.path.join(entry_path, "info.json")
                    index_path = os.path.join(entry_path, "index.json")
                    if os.path.isfile(info_path) and not os.path.isfile(index_path):
                        model_id = entry
                        # Load legacy info.json as best-effort metadata
                        name = model_id
                        json_data = {}
                        try:
                            with open(info_path, "r") as f:
                                info_obj = json.load(f)
                                if isinstance(info_obj, dict):
                                    name = info_obj.get("name", name)
                                    json_data = info_obj
                        except Exception:
                            # Skip malformed info.json but continue migration
                            pass

                        try:
                            try:
                                model = model_service.get(model_id)
                            except FileNotFoundError:
                                model = model_service.create(model_id)
                            model.set_metadata(
                                model_id=model_id,
                                name=name,
                                json_data=json_data,
                            )
                            fs_migrated += 1
                        except Exception as e:
                            print(f"Error migrating local model: {e}")
                            # Best-effort; continue scanning others
                            continue

                if fs_migrated:
                    print(
                        f"Filesystem models migration: {fs_migrated} entries created from info.json (no index.json)."
                    )
        except Exception as e:
            # Do not block startup on filesystem migration issues
            print(f"Error migrating models: {e}")
            pass

        if migrated:
            print(f"Models migration completed: {migrated} entries migrated to filesystem store.")
    except Exception as e:
        # Do not block startup on migration issues
        print(f"Models migration skipped due to error: {e}")
=======
                await session.execute(sqlalchemy_text("ALTER TABLE dataset RENAME TO zzz_archived_dataset"))
                await session.commit()
        except Exception:
            pass

        if migrated:
            print(f"Datasets migration completed: {migrated} entries migrated to filesystem store.")
    except Exception as e:
        # Do not block startup on migration issues
        print(f"Datasets migration skipped due to error: {e}")
>>>>>>> 679207cc


async def run_over_and_over():
    """Every three seconds, check for new jobs to run."""
    while True:
        await asyncio.sleep(3)
        await jobs.start_next_job()
        await workflows.start_next_step_in_workflow()


description = "Transformerlab API helps you do awesome stuff. 🚀"

tags_metadata = [
    {
        "name": "datasets",
        "description": "Actions used to manage the datasets used by Transformer Lab.",
    },
    {"name": "train", "description": "Actions for training models."},
    {"name": "experiment", "descriptions": "Actions for managinging experiments."},
    {
        "name": "model",
        "description": "Actions for interacting with huggingface models",  # TODO: is this true?
    },
    {
        "name": "serverinfo",
        "description": "Actions for interacting with the Transformer Lab server.",
    },
]

app = fastapi.FastAPI(
    title="Transformerlab API",
    description=description,
    summary="An API for working with LLMs.",
    version="0.0.1",
    terms_of_service="http://example.com/terms/",
    license_info={
        "name": "Apache 2.0",
        "url": "https://www.apache.org/licenses/LICENSE-2.0.html",
    },
    lifespan=lifespan,
    openapi_tags=tags_metadata,
)

app.add_middleware(
    CORSMiddleware,
    # Restrict origins so credentialed requests (cookies) are allowed
    allow_origins=["*"],
    allow_credentials=True,
    allow_methods=["*"],
    allow_headers=["*"],
)


def create_error_response(code: int, message: str) -> JSONResponse:
    return JSONResponse(ErrorResponse(message=message, code=code).model_dump(), status_code=400)


@app.exception_handler(RequestValidationError)
async def validation_exception_handler(request, exc):
    return create_error_response(ErrorCode.VALIDATION_TYPE_ERROR, str(exc))


### END GENERAL API - NOT OPENAI COMPATIBLE ###


app.include_router(model.router)
app.include_router(serverinfo.router)
app.include_router(train.router)
app.include_router(data.router)
app.include_router(experiment.router)
app.include_router(plugins.router)
app.include_router(evals.router)
app.include_router(jobs.router)
app.include_router(tasks.router)
app.include_router(config.router)
app.include_router(prompts.router)
app.include_router(tools.router)
app.include_router(recipes.router)
app.include_router(batched_prompts.router)
app.include_router(fastchat_openai_api.router)
app.include_router(get_xmlrpc_router())
app.include_router(get_trainer_xmlrpc_router())

# Authentication and session management routes
if os.getenv("TFL_MULTITENANT") == "true":
    from transformerlab.routers import auth  # noqa: E402

    app.include_router(auth.router)


controller_process = None
worker_process = None


def spawn_fastchat_controller_subprocess():
    global controller_process
    logfile = open(os.path.join(dirs.FASTCHAT_LOGS_DIR, "controller.log"), "w")
    port = "21001"

    controller_process = subprocess.Popen(
        [
            sys.executable,
            "-m",
            "fastchat.serve.controller",
            "--port",
            port,
            "--log-file",
            os.path.join(dirs.FASTCHAT_LOGS_DIR, "controller.log"),
        ],
        stdout=logfile,
        stderr=logfile,
    )
    print(f"Started fastchat controller on port {port}")


async def install_all_plugins():
    all_plugins = await plugins.list_plugins()
    print("Re-copying all plugin files from source to workspace")
    for plugin in all_plugins:
        plugin_id = plugin["uniqueId"]
        print(f"Refreshing workspace plugin: {plugin_id}")
        await plugins.copy_plugin_files_to_workspace(plugin_id)


# @app.get("/")
# async def home():
#     return {"msg": "Welcome to Transformer Lab!"}


@app.get("/server/controller_start", tags=["serverinfo"])
async def server_controler_start():
    spawn_fastchat_controller_subprocess()
    return {"message": "OK"}


@app.get("/server/controller_stop", tags=["serverinfo"])
async def server_controller_stop():
    controller_process.terminate()
    return {"message": "OK"}


def set_worker_process_id(process):
    global worker_process
    worker_process = process


@app.get("/server/worker_start", tags=["serverinfo"])
async def server_worker_start(
    model_name: str,
    adaptor: str = "",
    model_filename: str | None = None,
    model_architecture: str = "",
    eight_bit: bool = False,
    cpu_offload: bool = False,
    inference_engine: str = "default",
    experiment_id: int = None,
    inference_params: str = "",
):
    # the first priority for inference params should be the inference params passed in, then the inference parameters in the experiment
    # first we check to see if any inference params were passed in
    if inference_params != "":
        try:
            inference_params = json.loads(inference_params)
        except json.JSONDecodeError:
            return {"status": "error", "message": "malformed inference params passed"}
    # then we check to see if we are an experiment
    elif experiment_id is not None:
        try:
            experiment = await experiment_get(experiment_id)
            experiment_config = experiment["config"]
            if not isinstance(experiment_config, dict):
                experiment_config = json.loads(experiment_config)
            try:
                inference_params = experiment_config["inferenceParams"]
            except KeyError:
                print("No inference params found in experiment config, using empty dict")
                inference_params = {}
            if not isinstance(inference_params, dict):
                # if inference_params is a string, we need to parse it as JSON
                inference_params = json.loads(inference_params)
        except json.JSONDecodeError:
            return {"status": "error", "message": "malformed inference params passed"}
    # if neither are true, then we have an issue
    else:
        return {"status": "error", "message": "malformed inference params passed"}

    engine = inference_engine
    if "inferenceEngine" in inference_params and engine == "default":
        engine = inference_params.get("inferenceEngine")

    if engine == "default":
        return {"status": "error", "message": "no inference engine specified"}

    inference_engine = engine

    model_architecture = model_architecture

    plugin_name = inference_engine
    plugin_location = lab_dirs.plugin_dir_by_name(plugin_name)

    model = model_name
    if model_filename is not None and model_filename != "":
        model = model_filename

    if adaptor != "":
        adaptor = f"{WORKSPACE_DIR}/adaptors/{secure_filename(model)}/{adaptor}"

    params = [
        dirs.PLUGIN_HARNESS,
        "--plugin_dir",
        plugin_location,
        "--model-path",
        model,
        "--model-architecture",
        model_architecture,
        "--adaptor-path",
        adaptor,
        "--parameters",
        json.dumps(inference_params),
    ]

    job_id = await job_create(type="LOAD_MODEL", status="STARTED", job_data="{}", experiment_id=experiment_id)

    print("Loading plugin loader instead of default worker")

    with open(lab_dirs.GLOBAL_LOG_PATH, "a") as global_log:
        global_log.write(f"🏃 Loading Inference Server for {model_name} with {inference_params}\n")

    process = await shared.async_run_python_daemon_and_update_status(
        python_script=params,
        job_id=job_id,
        begin_string="Application startup complete.",
        set_process_id_function=set_worker_process_id,
    )
    exitcode = process.returncode
    if exitcode == 99:
        with open(lab_dirs.GLOBAL_LOG_PATH, "a") as global_log:
            global_log.write(
                "GPU (CUDA) Out of Memory: Please try a smaller model or a different inference engine. Restarting the server may free up resources.\n"
            )
        return {
            "status": "error",
            "message": "GPU (CUDA) Out of Memory: Please try a smaller model or a different inference engine. Restarting the server may free up resources.",
        }
    if exitcode is not None and exitcode != 0:
        with open(lab_dirs.GLOBAL_LOG_PATH, "a") as global_log:
            global_log.write(f"Error loading model: {model_name} with exit code {exitcode}\n")
        job = await db_jobs.job_get(job_id)
        error_msg = None
        if job and job.get("job_data"):
            error_msg = job["job_data"].get("error_msg")
        if not error_msg:
            error_msg = f"Exit code {exitcode}"
            await job_update_status(job_id, "FAILED", experiment_id=experiment_id, error_msg=error_msg)
        return {"status": "error", "message": error_msg}
    with open(lab_dirs.GLOBAL_LOG_PATH, "a") as global_log:
        global_log.write(f"Model loaded successfully: {model_name}\n")
    return {"status": "success", "job_id": job_id}


@app.get("/server/worker_stop", tags=["serverinfo"])
async def server_worker_stop():
    global worker_process
    print(f"Stopping worker process: {worker_process}")
    if worker_process is not None:
        try:
            os.kill(worker_process.pid, signal.SIGTERM)
            worker_process = None

        except Exception as e:
            print(f"Error stopping worker process: {e}")
    # check if there is a file called worker.pid, if so kill the related process:
    if os.path.isfile("worker.pid"):
        with open("worker.pid", "r") as f:
            pids = [line.strip() for line in f if line.strip()]
            for pid in pids:
                print(f"Killing worker process with PID: {pid}")
                try:
                    os.kill(int(pid), signal.SIGTERM)
                except ProcessLookupError:
                    print(f"Process {pid} no longer exists, skipping")
                except Exception as e:
                    print(f"Error killing process {pid}: {e}")
        # delete the worker.pid file:
        os.remove("worker.pid")

    # Wait a bit for the worker to fully terminate
    await asyncio.sleep(1)

    # Refresh the controller to remove the stopped worker immediately
    try:
        async with httpx.AsyncClient() as client:
            await client.post(fastchat_openai_api.app_settings.controller_address + "/refresh_all_workers")
    except Exception as e:
        print(f"Error refreshing controller after stopping worker: {e}")

    return {"message": "OK"}


@app.get("/server/worker_healthz", tags=["serverinfo"])
async def server_worker_health(request: Request):
    models = []
    result = []
    try:
        models = await fastchat_openai_api.show_available_models()
    except httpx.HTTPError as exc:
        print(f"HTTP Exception for {exc.request.url} - {exc}")
        raise HTTPException(status_code=503, detail="No worker")

    # We create a new object with JUST the id of the models
    # we do this so that we get a clean object that can be used
    # by react to see if the object changed. If we returned the whole
    # model object, you would see some changes in the object that are
    # not relevant to the user -- triggering renders in React
    for model_data in models.data:
        result.append({"id": model_data.id})

    return result


# Add an endpoint that serves the static files in the ~/.transformerlab/webapp directory:
app.mount("/", StaticFiles(directory=dirs.STATIC_FILES_DIR, html=True), name="application")


def cleanup_at_exit():
    if controller_process is not None:
        print("🔴 Quitting spawned controller.")
        controller_process.kill()
    if worker_process is not None:
        print("🔴 Quitting spawned workers.")
        try:
            worker_process.kill()
        except ProcessLookupError:
            print(f"Process {worker_process.pid} doesn't exist so nothing to kill")
    if os.path.isfile("worker.pid"):
        with open("worker.pid", "r") as f:
            pids = [line.strip() for line in f if line.strip()]
            for pid in pids:
                try:
                    os.kill(int(pid), signal.SIGTERM)
                except ProcessLookupError:
                    print(f"Process {pid} doesn't exist so nothing to kill")
                except Exception as e:
                    print(f"Error killing process {pid}: {e}")
            os.remove("worker.pid")
    # Perform NVML Shutdown if CUDA is available
    if torch.cuda.is_available():
        try:
            print("🔴 Releasing allocated GPU Resources")
            if not HAS_AMD:
                nvmlShutdown()
            else:
                rocml.smi_shutdown()
        except Exception as e:
            print(f"Error shutting down NVML: {e}")
    print("🔴 Quitting Transformer Lab API server.")


def parse_args():
    parser = argparse.ArgumentParser(description="FastChat ChatGPT-Compatible RESTful API server.")
    parser.add_argument("--host", type=str, default="0.0.0.0", help="host name")
    parser.add_argument("--port", type=int, default=8338, help="port number")
    parser.add_argument("--allow-credentials", action="store_true", help="allow credentials")
    parser.add_argument("--allowed-origins", type=json.loads, default=["*"], help="allowed origins")
    parser.add_argument("--allowed-methods", type=json.loads, default=["*"], help="allowed methods")
    parser.add_argument("--allowed-headers", type=json.loads, default=["*"], help="allowed headers")
    parser.add_argument("--auto_reinstall_plugins", type=bool, default=False, help="auto reinstall plugins")
    parser.add_argument("--https", action="store_true", help="Serve the API over HTTPS with a self-signed cert.")

    return parser.parse_args()


def print_launch_message():
    # Print the welcome message to the CLI
    with open(os.path.join(os.path.dirname(__file__), "transformerlab/launch_header_text.txt"), "r") as f:
        text = f.read()
        shared.print_in_rainbow(text)
    print("http://www.transformerlab.ai\nhttps://github.com/transformerlab/transformerlab-api\n")


def run():
    args = parse_args()

    print(f"args: {args}")
    if args.allowed_origins == ["*"]:
        args.allowed_credentials = False

    app.add_middleware(
        CORSMiddleware,
        allow_origins=args.allowed_origins,
        allow_credentials=args.allow_credentials,
        allow_methods=args.allowed_methods,
        allow_headers=args.allowed_headers,
    )

    if args.https:
        cert_path, key_path = ensure_persistent_self_signed_cert()
        uvicorn.run(
            "api:app", host=args.host, port=args.port, log_level="warning", ssl_certfile=cert_path, ssl_keyfile=key_path
        )
    else:
        uvicorn.run("api:app", host=args.host, port=args.port, log_level="warning")


if __name__ == "__main__":
    run()<|MERGE_RESOLUTION|>--- conflicted
+++ resolved
@@ -101,11 +101,8 @@
         await install_all_plugins()
     # run the migrations
     asyncio.create_task(migrate())
-<<<<<<< HEAD
     asyncio.create_task(migrate_models_table_to_filesystem())
-=======
     asyncio.create_task(migrate_datasets_table_to_filesystem())
->>>>>>> 679207cc
     asyncio.create_task(run_over_and_over())
     print("FastAPI LIFESPAN: 🏁 🏁 🏁 Begin API Server 🏁 🏁 🏁", flush=True)
     yield
@@ -122,16 +119,9 @@
         for exp in await experiment.experiments_get_all():
             await tasks.convert_all_to_tasks(exp["id"])
 
-
-<<<<<<< HEAD
-async def migrate_models_table_to_filesystem():
-    """
-    One-time migration: copy rows from the legacy model DB table into the filesystem
-=======
 async def migrate_datasets_table_to_filesystem():
     """
     One-time migration: copy rows from the legacy dataset DB table into the filesystem
->>>>>>> 679207cc
     registry via transformerlab-sdk, then drop the table.
     Safe to run multiple times; it will no-op if table is missing or empty.
     """
@@ -139,37 +129,12 @@
         # Late import to avoid hard dependency during tests without DB
         from transformerlab.db.session import async_session
         from sqlalchemy import text as sqlalchemy_text
-<<<<<<< HEAD
-        from lab.model import Model as model_service
-=======
->>>>>>> 679207cc
 
         # Read existing rows
         rows = []
         try:
             # First check if the table exists
             async with async_session() as session:
-<<<<<<< HEAD
-                result = await session.execute(sqlalchemy_text(
-                    "SELECT name FROM sqlite_master WHERE type='table' AND name='model'"
-                ))
-                exists = result.fetchone() is not None
-            if not exists:
-                rows = []
-            else:
-                from transformerlab.db.db import model_local_list
-                rows = await model_local_list()
-        except Exception as e:
-            print(f"Error getting models: {e}")
-            rows = []
-        migrated = 0
-        for row in rows:
-            model_id = str(row.get("model_id")) if row.get("model_id") is not None else None
-            print(f"Migrating model: {model_id}")
-            if not model_id:
-                continue
-            name = row.get("name", model_id)
-=======
                 result = await session.execute(
                     sqlalchemy_text("SELECT name FROM sqlite_master WHERE type='table' AND name='dataset'")
                 )
@@ -199,7 +164,6 @@
             location = row.get("location", "local")
             description = row.get("description", "")
             size = int(row.get("size", -1)) if row.get("size") is not None else -1
->>>>>>> 679207cc
             json_data = row.get("json_data", {})
             if isinstance(json_data, str):
                 try:
@@ -209,7 +173,80 @@
 
             try:
                 try:
-<<<<<<< HEAD
+                    ds = dataset_service.get(dataset_id)
+                except FileNotFoundError:
+                    ds = dataset_service.create(dataset_id)
+                ds.set_metadata(
+                    location=location,
+                    description=description,
+                    size=size,
+                    json_data=json_data,
+                )
+                migrated += 1
+            except Exception:
+                # Best-effort migration; continue
+                continue
+
+        # Drop the legacy table if present
+        try:
+            async with async_session() as session:
+                await session.execute(sqlalchemy_text("ALTER TABLE dataset RENAME TO zzz_archived_dataset"))
+                await session.commit()
+        except Exception:
+            pass
+
+        if migrated:
+            print(f"Datasets migration completed: {migrated} entries migrated to filesystem store.")
+    except Exception as e:
+        # Do not block startup on migration issues
+        print(f"Datasets migration skipped due to error: {e}")
+
+
+async def migrate_models_table_to_filesystem():
+    """
+    One-time migration: copy rows from the legacy model DB table into the filesystem
+    registry via transformerlab-sdk, then drop the table.
+    Safe to run multiple times; it will no-op if table is missing or empty.
+    """
+    try:
+        # Late import to avoid hard dependency during tests without DB
+        from transformerlab.db.session import async_session
+        from sqlalchemy import text as sqlalchemy_text
+        from lab.model import Model as model_service
+
+        # Read existing rows
+        rows = []
+        try:
+            # First check if the table exists
+            async with async_session() as session:
+                result = await session.execute(sqlalchemy_text(
+                    "SELECT name FROM sqlite_master WHERE type='table' AND name='model'"
+                ))
+                exists = result.fetchone() is not None
+            if not exists:
+                rows = []
+            else:
+                from transformerlab.db.db import model_local_list
+                rows = await model_local_list()
+        except Exception as e:
+            print(f"Error getting models: {e}")
+            rows = []
+        migrated = 0
+        for row in rows:
+            model_id = str(row.get("model_id")) if row.get("model_id") is not None else None
+            print(f"Migrating model: {model_id}")
+            if not model_id:
+                continue
+            name = row.get("name", model_id)
+            json_data = row.get("json_data", {})
+            if isinstance(json_data, str):
+                try:
+                    json_data = json.loads(json_data)
+                except Exception:
+                    json_data = {}
+
+            try:
+                try:
                     model = model_service.get(model_id)
                 except FileNotFoundError:
                     model = model_service.create(model_id)
@@ -221,26 +258,12 @@
                 migrated += 1
             except Exception as e:
                 print(f"Error migrating model: {e}")
-=======
-                    ds = dataset_service.get(dataset_id)
-                except FileNotFoundError:
-                    ds = dataset_service.create(dataset_id)
-                ds.set_metadata(
-                    location=location,
-                    description=description,
-                    size=size,
-                    json_data=json_data,
-                )
-                migrated += 1
-            except Exception:
->>>>>>> 679207cc
                 # Best-effort migration; continue
                 continue
 
         # Drop the legacy table if present
         try:
             async with async_session() as session:
-<<<<<<< HEAD
                 await session.execute(sqlalchemy_text("DROP TABLE IF EXISTS model"))
                 await session.commit()
         except Exception as e:
@@ -304,18 +327,7 @@
     except Exception as e:
         # Do not block startup on migration issues
         print(f"Models migration skipped due to error: {e}")
-=======
-                await session.execute(sqlalchemy_text("ALTER TABLE dataset RENAME TO zzz_archived_dataset"))
-                await session.commit()
-        except Exception:
-            pass
-
-        if migrated:
-            print(f"Datasets migration completed: {migrated} entries migrated to filesystem store.")
-    except Exception as e:
-        # Do not block startup on migration issues
-        print(f"Datasets migration skipped due to error: {e}")
->>>>>>> 679207cc
+
 
 
 async def run_over_and_over():
