--- conflicted
+++ resolved
@@ -414,11 +414,8 @@
     # run the migrations
     asyncio.create_task(migrate_models_table_to_filesystem())
     asyncio.create_task(migrate_datasets_table_to_filesystem())
-<<<<<<< HEAD
     asyncio.create_task(migrate_job_and_experiment_to_filesystem())
-=======
     asyncio.create_task(migrate_tasks_table_to_filesystem())
->>>>>>> d5ca2073
     asyncio.create_task(run_over_and_over())
     print("FastAPI LIFESPAN: 🏁 🏁 🏁 Begin API Server 🏁 🏁 🏁", flush=True)
     yield
