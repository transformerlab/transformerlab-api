"""
The Entrypoint File for Transformer Lab's API Server.
"""

import os
import argparse
import asyncio

import json
import signal
import subprocess
from contextlib import asynccontextmanager
import sys
from werkzeug.utils import secure_filename

import fastapi
import httpx

# Using torch to test for CUDA and MPS support.
import uvicorn
from fastapi import FastAPI, HTTPException, Request, Depends, APIRouter
from fastapi.exceptions import RequestValidationError
from fastapi.middleware.cors import CORSMiddleware
from fastapi.staticfiles import StaticFiles
from fastapi.responses import JSONResponse
from fastchat.constants import (
    ErrorCode,
)
from fastchat.protocol.openai_api_protocol import (
    ErrorResponse,
)

from transformerlab.db.jobs import job_create, job_get_error_msg, job_update_status
from transformerlab.db.db import experiment_get
import transformerlab.db.session as db
from transformerlab.routers import (
    data,
    model,
    serverinfo,
    train,
    plugins,
    evals,
    config,
    jobs,
    tasks,
    prompts,
    tools,
    batched_prompts,
    diffusion,
    recipes,
    users,
)
<<<<<<< HEAD
from transformerlab.services.user_service import current_active_user
=======

>>>>>>> 8f2cb4be
import torch

try:
    from pynvml import nvmlShutdown

    HAS_AMD = False
except Exception:
    from pyrsmi import rocml

    HAS_AMD = True
from transformerlab import fastchat_openai_api
from transformerlab.routers.experiment import experiment
from transformerlab.routers.experiment import workflows
from transformerlab.shared import dirs
from transformerlab.shared import shared
from transformerlab.shared import galleries

from dotenv import load_dotenv

load_dotenv()

# The following environment variable can be used by other scripts
# who need to connect to the root DB, for example
os.environ["LLM_LAB_ROOT_PATH"] = dirs.ROOT_DIR
# environment variables that start with _ are
# used internally to set constants that are shared between separate processes. They are not meant to be
# to be overriden by the user.
os.environ["_TFL_WORKSPACE_DIR"] = dirs.WORKSPACE_DIR
os.environ["_TFL_SOURCE_CODE_DIR"] = dirs.TFL_SOURCE_CODE_DIR

from transformerlab.routers.job_sdk import get_xmlrpc_router, get_trainer_xmlrpc_router  # noqa: E402


@asynccontextmanager
async def lifespan(app: FastAPI):
    """Docs on lifespan events: https://fastapi.tiangolo.com/advanced/events/"""
    # Do the following at API Startup:
    print_launch_message()
    galleries.update_gallery_cache()
    spawn_fastchat_controller_subprocess()
    await db.init()
    if "--reload" in sys.argv:
        await install_all_plugins()
    # run the migration
    asyncio.create_task(migrate())
    asyncio.create_task(run_over_and_over())
    print("FastAPI LIFESPAN: 🏁 🏁 🏁 Begin API Server 🏁 🏁 🏁", flush=True)
    yield
    # Do the following at API Shutdown:
    await db.close()
    # Run the clean up function
    cleanup_at_exit()
    print("FastAPI LIFESPAN: Complete")


# the migrate function only runs the conversion function if no tasks are already present
async def migrate():
    if len(await tasks.tasks_get_all()) == 0:
        for exp in await experiment.experiments_get_all():
            await tasks.convert_all_to_tasks(exp["id"])


async def run_over_and_over():
    """Every three seconds, check for new jobs to run."""
    while True:
        await asyncio.sleep(3)
        await jobs.start_next_job()
        await workflows.start_next_step_in_workflow()


description = "Transformerlab API helps you do awesome stuff. 🚀"

tags_metadata = [
    {
        "name": "datasets",
        "description": "Actions used to manage the datasets used by Transformer Lab.",
    },
    {"name": "train", "description": "Actions for training models."},
    {"name": "experiment", "descriptions": "Actions for managinging experiments."},
    {
        "name": "model",
        "description": "Actions for interacting with huggingface models",  # TODO: is this true?
    },
    {
        "name": "serverinfo",
        "description": "Actions for interacting with the Transformer Lab server.",
    },
]

app = fastapi.FastAPI(
    title="Transformerlab API",
    description=description,
    summary="An API for working with LLMs.",
    version="0.0.1",
    terms_of_service="http://example.com/terms/",
    license_info={
        "name": "Apache 2.0",
        "url": "https://www.apache.org/licenses/LICENSE-2.0.html",
    },
    lifespan=lifespan,
    openapi_tags=tags_metadata,
)

app.add_middleware(
    CORSMiddleware,
    allow_origins=["*"],
    allow_credentials=False,
    allow_methods=["*"],
    allow_headers=["*"],
)


def create_error_response(code: int, message: str) -> JSONResponse:
    return JSONResponse(ErrorResponse(message=message, code=code).model_dump(), status_code=400)


@app.exception_handler(RequestValidationError)
async def validation_exception_handler(request, exc):
    return create_error_response(ErrorCode.VALIDATION_TYPE_ERROR, str(exc))


### END GENERAL API - NOT OPENAI COMPATIBLE ###


ENABLE_AUTH = os.getenv("_TFL_ENABLE_AUTH", "").lower() in ("1", "true", "yes")
if ENABLE_AUTH:
    print("[Auth] Authentication is ENABLED.")
else:
    print("[Auth] Authentication is DISABLED.")

def add_router(router: APIRouter, protected: bool = True) -> None:
    if ENABLE_AUTH and protected:
        app.include_router(router, dependencies=[Depends(current_active_user)])
    else:
        app.include_router(router)


add_router(model.router)
add_router(serverinfo.router)
add_router(train.router)
add_router(data.router)
add_router(experiment.router)
add_router(plugins.router)
add_router(evals.router)
add_router(jobs.router)
add_router(tasks.router)
add_router(config.router)
add_router(prompts.router)
add_router(tools.router)
add_router(recipes.router)
add_router(batched_prompts.router)
add_router(fastchat_openai_api.router)
add_router(diffusion.router)
add_router(get_xmlrpc_router())
add_router(get_trainer_xmlrpc_router())

# This includes the FastAPI Users routers
# Auth for these endpoints is handled by FastAPI, so doesn't need to be added here
add_router(users.router, protected=False)


controller_process = None
worker_process = None


def spawn_fastchat_controller_subprocess():
    global controller_process
    logfile = open(os.path.join(dirs.FASTCHAT_LOGS_DIR, "controller.log"), "w")
    port = "21001"

    controller_process = subprocess.Popen(
        [
            sys.executable,
            "-m",
            "fastchat.serve.controller",
            "--port",
            port,
            "--log-file",
            os.path.join(dirs.FASTCHAT_LOGS_DIR, "controller.log"),
        ],
        stdout=logfile,
        stderr=logfile,
    )
    print(f"Started fastchat controller on port {port}")


async def install_all_plugins():
    all_plugins = await plugins.list_plugins()
    print("Re-copying all plugin files from source to workspace")
    for plugin in all_plugins:
        plugin_id = plugin["uniqueId"]
        print(f"Refreshing workspace plugin: {plugin_id}")
        await plugins.copy_plugin_files_to_workspace(plugin_id)


# @app.get("/")
# async def home():
#     return {"msg": "Welcome to Transformer Lab!"}


@app.get("/server/controller_start", tags=["serverinfo"])
async def server_controler_start():
    spawn_fastchat_controller_subprocess()
    return {"message": "OK"}


@app.get("/server/controller_stop", tags=["serverinfo"])
async def server_controller_stop():
    controller_process.terminate()
    return {"message": "OK"}


def set_worker_process_id(process):
    global worker_process
    worker_process = process


@app.get("/server/worker_start", tags=["serverinfo"])
async def server_worker_start(
    model_name: str,
    adaptor: str = "",
    model_filename: str | None = None,
    model_architecture: str = "",
    eight_bit: bool = False,
    cpu_offload: bool = False,
    inference_engine: str = "default",
    experiment_id: int = None,
    inference_params: str = "",
):
    global worker_process

    # the first priority for inference params should be the inference params passed in, then the inference parameters in the experiment
    # first we check to see if any inference params were passed in
    if inference_params != "":
        try:
            inference_params = json.loads(inference_params)
        except json.JSONDecodeError:
            return {"status": "error", "message": "malformed inference params passed"}
    # then we check to see if we are an experiment
    elif experiment_id is not None:
        try:
            experiment = await experiment_get(experiment_id)
            experiment_config = experiment["config"]
            if not isinstance(experiment_config, dict):
                experiment_config = json.loads(experiment_config)
            inference_params = experiment_config["inferenceParams"]
            if not isinstance(inference_params, dict):
                # if inference_params is a string, we need to parse it as JSON
                inference_params = json.loads(inference_params)
        except json.JSONDecodeError:
            return {"status": "error", "message": "malformed inference params passed"}
    # if neither are true, then we have an issue
    else:
        return {"status": "error", "message": "malformed inference params passed"}

    engine = inference_engine
    if "inferenceEngine" in inference_params and engine == "default":
        engine = inference_params.get("inferenceEngine")

    if engine == "default":
        return {"status": "error", "message": "no inference engine specified"}

    inference_engine = engine

    model_architecture = model_architecture

    plugin_name = inference_engine
    plugin_location = dirs.plugin_dir_by_name(plugin_name)

    model = model_name
    if model_filename is not None and model_filename != "":
        model = model_filename

    if adaptor != "":
        adaptor = f"{dirs.WORKSPACE_DIR}/adaptors/{secure_filename(model)}/{adaptor}"

    params = [
        dirs.PLUGIN_HARNESS,
        "--plugin_dir",
        plugin_location,
        "--model-path",
        model,
        "--model-architecture",
        model_architecture,
        "--adaptor-path",
        adaptor,
        "--parameters",
        json.dumps(inference_params),
    ]

    job_id = await job_create(type="LOAD_MODEL", status="STARTED", job_data="{}", experiment_id=experiment_id)

    print("Loading plugin loader instead of default worker")

    with open(dirs.GLOBAL_LOG_PATH, "a") as global_log:
        global_log.write(f"🏃 Loading Inference Server for {model_name} with {inference_params}\n")

    worker_process = await shared.async_run_python_daemon_and_update_status(
        python_script=params,
        job_id=job_id,
        begin_string="Application startup complete.",
        set_process_id_function=set_worker_process_id,
    )
    exitcode = worker_process.returncode
    if exitcode == 99:
        with open(dirs.GLOBAL_LOG_PATH, "a") as global_log:
            global_log.write(
                "GPU (CUDA) Out of Memory: Please try a smaller model or a different inference engine. Restarting the server may free up resources.\n"
            )
        return {
            "status": "error",
            "message": "GPU (CUDA) Out of Memory: Please try a smaller model or a different inference engine. Restarting the server may free up resources.",
        }
    if exitcode is not None and exitcode != 0:
        with open(dirs.GLOBAL_LOG_PATH, "a") as global_log:
            global_log.write(f"Error loading model: {model_name} with exit code {exitcode}\n")
        error_msg = await job_get_error_msg(job_id)
        if not error_msg:
            error_msg = f"Exit code {exitcode}"
            await job_update_status(job_id, "FAILED", error_msg)
        return {"status": "error", "message": error_msg}
    with open(dirs.GLOBAL_LOG_PATH, "a") as global_log:
        global_log.write(f"Model loaded successfully: {model_name}\n")
    return {"status": "success", "job_id": job_id}


@app.get("/server/worker_stop", tags=["serverinfo"])
async def server_worker_stop():
    global worker_process
    print(f"Stopping worker process: {worker_process}")
    if worker_process is not None:
        from transformerlab.shared.shared import kill_sglang_subprocesses

        worker_process.terminate()
        kill_sglang_subprocesses()
        worker_process = None
    # check if there is a file called worker.pid, if so kill the related process:
    if os.path.isfile("worker.pid"):
        with open("worker.pid", "r") as f:
            pids = [line.strip() for line in f if line.strip()]
            for pid in pids:
                print(f"Killing worker process with PID: {pid}")
                os.kill(int(pid), signal.SIGTERM)
        # delete the worker.pid file:
        os.remove("worker.pid")
    return {"message": "OK"}


@app.get("/server/worker_healthz", tags=["serverinfo"])
async def server_worker_health(request: Request):
    models = []
    result = []
    try:
        models = await fastchat_openai_api.show_available_models()
    except httpx.HTTPError as exc:
        print(f"HTTP Exception for {exc.request.url} - {exc}")
        raise HTTPException(status_code=503, detail="No worker")

    # We create a new object with JUST the id of the models
    # we do this so that we get a clean object that can be used
    # by react to see if the object changed. If we returned the whole
    # model object, you would see some changes in the object that are
    # not relevant to the user -- triggering renders in React
    for model_data in models.data:
        result.append({"id": model_data.id})

    return result


# Add an endpoint that serves the static files in the ~/.transformerlab/webapp directory:
app.mount("/", StaticFiles(directory=dirs.STATIC_FILES_DIR, html=True), name="application")


def cleanup_at_exit():
    if controller_process is not None:
        print("🔴 Quitting spawned controller.")
        controller_process.kill()
    if worker_process is not None:
        print("🔴 Quitting spawned workers.")
        try:
            worker_process.kill()
        except ProcessLookupError:
            print(f"Process {worker_process.pid} doesn't exist so nothing to kill")
    if os.path.isfile("worker.pid"):
        with open("worker.pid", "r") as f:
            pids = [line.strip() for line in f if line.strip()]
            for pid in pids:
                os.kill(int(pid), signal.SIGTERM)
            os.remove("worker.pid")
    # Perform NVML Shutdown if CUDA is available
    if torch.cuda.is_available():
        try:
            print("🔴 Releasing allocated GPU Resources")
            if not HAS_AMD:
                nvmlShutdown()
            else:
                rocml.smi_shutdown()
        except Exception as e:
            print(f"Error shutting down NVML: {e}")
    print("🔴 Quitting Transformer Lab API server.")


def parse_args():
    parser = argparse.ArgumentParser(description="FastChat ChatGPT-Compatible RESTful API server.")
    parser.add_argument("--host", type=str, default="0.0.0.0", help="host name")
    parser.add_argument("--port", type=int, default=8338, help="port number")
    parser.add_argument("--allow-credentials", action="store_true", help="allow credentials")
    parser.add_argument("--allowed-origins", type=json.loads, default=["*"], help="allowed origins")
    parser.add_argument("--allowed-methods", type=json.loads, default=["*"], help="allowed methods")
    parser.add_argument("--allowed-headers", type=json.loads, default=["*"], help="allowed headers")
    parser.add_argument("auto_reinstall_plugins", type=bool, default=False, help="auto reinstall plugins")

    return parser.parse_args()


def print_launch_message():
    # Print the welcome message to the CLI
    with open(os.path.join(os.path.dirname(__file__), "transformerlab/launch_header_text.txt"), "r") as f:
        text = f.read()
        shared.print_in_rainbow(text)
    print("http://www.transformerlab.ai\nhttps://github.com/transformerlab/transformerlab-api\n")


def run():
    args = parse_args()

    print(f"args: {args}")
    if args.allowed_origins == ["*"]:
        args.allowed_credentials = False

    app.add_middleware(
        CORSMiddleware,
        allow_origins=args.allowed_origins,
        allow_credentials=args.allow_credentials,
        allow_methods=args.allowed_methods,
        allow_headers=args.allowed_headers,
    )

    uvicorn.run("api:app", host=args.host, port=args.port, log_level="warning")


if __name__ == "__main__":
    run()<|MERGE_RESOLUTION|>--- conflicted
+++ resolved
@@ -50,11 +50,7 @@
     recipes,
     users,
 )
-<<<<<<< HEAD
 from transformerlab.services.user_service import current_active_user
-=======
-
->>>>>>> 8f2cb4be
 import torch
 
 try:
