"""
The Entrypoint File for Transformer Lab's API Server.
"""

import os
import argparse
import asyncio

import json
import signal
import subprocess
from contextlib import asynccontextmanager
import sys
from werkzeug.utils import secure_filename

import fastapi
import httpx

# Using torch to test for CUDA and MPS support.
import uvicorn
from fastapi import FastAPI, HTTPException, Request
from fastapi.exceptions import RequestValidationError
from fastapi.middleware.cors import CORSMiddleware
from fastapi.staticfiles import StaticFiles
from fastapi.responses import JSONResponse
from fastchat.constants import (
    ErrorCode,
)
from fastchat.protocol.openai_api_protocol import (
    ErrorResponse,
)

from transformerlab.db.jobs import job_create, job_update_status
from transformerlab.db import jobs as db_jobs
from transformerlab.db.db import experiment_get
import transformerlab.db.session as db
from transformerlab.shared.ssl_utils import ensure_persistent_self_signed_cert
from transformerlab.routers import (
    data,
    model,
    serverinfo,
    train,
    plugins,
    evals,
    config,
    tasks,
    prompts,
    tools,
    batched_prompts,
    recipes,
)
import torch

try:
    from pynvml import nvmlShutdown

    HAS_AMD = False
except Exception:
    from pyrsmi import rocml

    HAS_AMD = True
from transformerlab import fastchat_openai_api
from transformerlab.routers.experiment import experiment
from transformerlab.routers.experiment import workflows
from transformerlab.routers.experiment import jobs
from transformerlab.shared import shared
from transformerlab.shared import galleries
from lab.dirs_workspace import get_workspace_dir
from lab import dirs as lab_dirs
from transformerlab.shared import dirs
from transformerlab.shared.request_context import set_current_org_id
from lab.dirs_workspace import set_organization_id as lab_set_org_id

from dotenv import load_dotenv

load_dotenv()

# The following environment variable can be used by other scripts
# who need to connect to the root DB, for example
os.environ["LLM_LAB_ROOT_PATH"] = dirs.ROOT_DIR
# environment variables that start with _ are
# used internally to set constants that are shared between separate processes. They are not meant to be
# to be overriden by the user.
# os.environ["_TFL_WORKSPACE_DIR"] = WORKSPACE_DIR
os.environ["_TFL_SOURCE_CODE_DIR"] = dirs.TFL_SOURCE_CODE_DIR
# The temporary image directory for transformerlab (default; per-request overrides computed in routes)
temp_image_dir = os.path.join(get_workspace_dir(), "temp", "images")
os.environ["TLAB_TEMP_IMAGE_DIR"] = str(temp_image_dir)

from transformerlab.routers.job_sdk import get_xmlrpc_router, get_trainer_xmlrpc_router  # noqa: E402


@asynccontextmanager
async def lifespan(app: FastAPI):
    """Docs on lifespan events: https://fastapi.tiangolo.com/advanced/events/"""
    # Do the following at API Startup:
    print_launch_message()
    galleries.update_gallery_cache()
    spawn_fastchat_controller_subprocess()
    await db.init()
    if "--reload" in sys.argv:
        await install_all_plugins()
    # run the migration
    asyncio.create_task(migrate())
    asyncio.create_task(run_over_and_over())
    print("FastAPI LIFESPAN: 🏁 🏁 🏁 Begin API Server 🏁 🏁 🏁", flush=True)
    yield
    # Do the following at API Shutdown:
    await db.close()
    # Run the clean up function
    cleanup_at_exit()
    print("FastAPI LIFESPAN: Complete")


# the migrate function only runs the conversion function if no tasks are already present
async def migrate():
    if len(await tasks.tasks_get_all()) == 0:
        for exp in await experiment.experiments_get_all():
            await tasks.convert_all_to_tasks(exp["id"])


async def run_over_and_over():
    """Every three seconds, check for new jobs to run."""
    while True:
        await asyncio.sleep(3)
        await jobs.start_next_job()
        await workflows.start_next_step_in_workflow()


description = "Transformerlab API helps you do awesome stuff. 🚀"

tags_metadata = [
    {
        "name": "datasets",
        "description": "Actions used to manage the datasets used by Transformer Lab.",
    },
    {"name": "train", "description": "Actions for training models."},
    {"name": "experiment", "descriptions": "Actions for managinging experiments."},
    {
        "name": "model",
        "description": "Actions for interacting with huggingface models",  # TODO: is this true?
    },
    {
        "name": "serverinfo",
        "description": "Actions for interacting with the Transformer Lab server.",
    },
]

app = fastapi.FastAPI(
    title="Transformerlab API",
    description=description,
    summary="An API for working with LLMs.",
    version="0.0.1",
    terms_of_service="http://example.com/terms/",
    license_info={
        "name": "Apache 2.0",
        "url": "https://www.apache.org/licenses/LICENSE-2.0.html",
    },
    lifespan=lifespan,
    openapi_tags=tags_metadata,
)

app.add_middleware(
    CORSMiddleware,
    # Restrict origins so credentialed requests (cookies) are allowed
    allow_origins=["*"],
    allow_credentials=True,
    allow_methods=["*"],
    allow_headers=["*"],
)


# Middleware to set context var for organization id per request (multitenant)
@app.middleware("http")
async def set_org_context(request: Request, call_next):
    print(f"🔵 MIDDLEWARE START: {request.method} {request.url.path}")
    try:
        org_id = None
        if os.getenv("TFL_MULTITENANT") == "true":
            org_cookie_name = os.getenv("AUTH_ORGANIZATION_COOKIE_NAME", "tlab_org_id")
            org_id = request.cookies.get(org_cookie_name)
<<<<<<< HEAD
            print("ORG ID FROM COOKIE:", org_id)
=======
            print(f"ORG ID FROM COOKIE: {org_id}")
        print(f"SETTING ORG ID: {org_id}")
>>>>>>> 925328bf
        set_current_org_id(org_id)
        if lab_set_org_id is not None:
            lab_set_org_id(org_id)
        print(f"🟢 CALLING HANDLER: {request.method} {request.url.path}")
        response = await call_next(request)
        print(f"🟡 HANDLER COMPLETE: {request.method} {request.url.path} -> {response.status_code}")
        return response
    finally:
        # Clear at end of request
        print(f"🔴 CLEARING ORG ID: {request.method} {request.url.path}")
        set_current_org_id(None)
        if lab_set_org_id is not None:
            lab_set_org_id(None)


def create_error_response(code: int, message: str) -> JSONResponse:
    return JSONResponse(ErrorResponse(message=message, code=code).model_dump(), status_code=400)


@app.exception_handler(RequestValidationError)
async def validation_exception_handler(request, exc):
    return create_error_response(ErrorCode.VALIDATION_TYPE_ERROR, str(exc))


### END GENERAL API - NOT OPENAI COMPATIBLE ###


app.include_router(model.router)
app.include_router(serverinfo.router)
app.include_router(train.router)
app.include_router(data.router)
app.include_router(experiment.router)
app.include_router(plugins.router)
app.include_router(evals.router)
app.include_router(jobs.router)
app.include_router(tasks.router)
app.include_router(config.router)
app.include_router(prompts.router)
app.include_router(tools.router)
app.include_router(recipes.router)
app.include_router(batched_prompts.router)
app.include_router(fastchat_openai_api.router)
app.include_router(get_xmlrpc_router())
app.include_router(get_trainer_xmlrpc_router())

# Authentication and session management routes
if os.getenv("TFL_MULTITENANT") == "true":
    from transformerlab.routers import auth  # noqa: E402

    app.include_router(auth.router)


controller_process = None
worker_process = None


def spawn_fastchat_controller_subprocess():
    global controller_process
    logfile = open(os.path.join(dirs.FASTCHAT_LOGS_DIR, "controller.log"), "w")
    port = "21001"

    controller_process = subprocess.Popen(
        [
            sys.executable,
            "-m",
            "fastchat.serve.controller",
            "--port",
            port,
            "--log-file",
            os.path.join(dirs.FASTCHAT_LOGS_DIR, "controller.log"),
        ],
        stdout=logfile,
        stderr=logfile,
    )
    print(f"Started fastchat controller on port {port}")


async def install_all_plugins():
    all_plugins = await plugins.list_plugins()
    print("Re-copying all plugin files from source to workspace")
    for plugin in all_plugins:
        plugin_id = plugin["uniqueId"]
        print(f"Refreshing workspace plugin: {plugin_id}")
        await plugins.copy_plugin_files_to_workspace(plugin_id)


# @app.get("/")
# async def home():
#     return {"msg": "Welcome to Transformer Lab!"}


@app.get("/server/controller_start", tags=["serverinfo"])
async def server_controler_start():
    spawn_fastchat_controller_subprocess()
    return {"message": "OK"}


@app.get("/server/controller_stop", tags=["serverinfo"])
async def server_controller_stop():
    controller_process.terminate()
    return {"message": "OK"}


def set_worker_process_id(process):
    global worker_process
    worker_process = process


@app.get("/server/worker_start", tags=["serverinfo"])
async def server_worker_start(
    model_name: str,
    adaptor: str = "",
    model_filename: str | None = None,
    model_architecture: str = "",
    eight_bit: bool = False,
    cpu_offload: bool = False,
    inference_engine: str = "default",
    experiment_id: int = None,
    inference_params: str = "",
    request: Request = None,
):
    # the first priority for inference params should be the inference params passed in, then the inference parameters in the experiment
    # first we check to see if any inference params were passed in
    if inference_params != "":
        try:
            inference_params = json.loads(inference_params)
        except json.JSONDecodeError:
            return {"status": "error", "message": "malformed inference params passed"}
    # then we check to see if we are an experiment
    elif experiment_id is not None:
        try:
            experiment = await experiment_get(experiment_id)
            experiment_config = experiment["config"]
            if not isinstance(experiment_config, dict):
                experiment_config = json.loads(experiment_config)
            try:
                inference_params = experiment_config["inferenceParams"]
            except KeyError:
                print("No inference params found in experiment config, using empty dict")
                inference_params = {}
            if not isinstance(inference_params, dict):
                # if inference_params is a string, we need to parse it as JSON
                inference_params = json.loads(inference_params)
        except json.JSONDecodeError:
            return {"status": "error", "message": "malformed inference params passed"}
    # if neither are true, then we have an issue
    else:
        return {"status": "error", "message": "malformed inference params passed"}

    engine = inference_engine
    if "inferenceEngine" in inference_params and engine == "default":
        engine = inference_params.get("inferenceEngine")

    if engine == "default":
        return {"status": "error", "message": "no inference engine specified"}

    inference_engine = engine

    model_architecture = model_architecture

    plugin_name = inference_engine
    plugin_location = lab_dirs.plugin_dir_by_name(plugin_name)

    model = model_name
    if model_filename is not None and model_filename != "":
        model = model_filename

    if adaptor != "":
        # Resolve per-request workspace if multitenant
        org_id = None
        if os.getenv("TFL_MULTITENANT") == "true":
            org_cookie_name = os.getenv("AUTH_ORGANIZATION_COOKIE_NAME", "tlab_org_id")
            org_id = request.cookies.get(org_cookie_name)
        workspace_dir = get_workspace_dir()
        adaptor = f"{workspace_dir}/adaptors/{secure_filename(model)}/{adaptor}"

    params = [
        dirs.PLUGIN_HARNESS,
        "--plugin_dir",
        plugin_location,
        "--model-path",
        model,
        "--model-architecture",
        model_architecture,
        "--adaptor-path",
        adaptor,
        "--parameters",
        json.dumps(inference_params),
    ]

    job_id = await job_create(type="LOAD_MODEL", status="STARTED", job_data="{}", experiment_id=experiment_id)

    print("Loading plugin loader instead of default worker")

    with open(lab_dirs.GLOBAL_LOG_PATH, "a") as global_log:
        global_log.write(f"🏃 Loading Inference Server for {model_name} with {inference_params}\n")

    process = await shared.async_run_python_daemon_and_update_status(
        python_script=params,
        job_id=job_id,
        begin_string="Application startup complete.",
        set_process_id_function=set_worker_process_id,
    )
    exitcode = process.returncode
    if exitcode == 99:
        with open(lab_dirs.GLOBAL_LOG_PATH, "a") as global_log:
            global_log.write(
                "GPU (CUDA) Out of Memory: Please try a smaller model or a different inference engine. Restarting the server may free up resources.\n"
            )
        return {
            "status": "error",
            "message": "GPU (CUDA) Out of Memory: Please try a smaller model or a different inference engine. Restarting the server may free up resources.",
        }
    if exitcode is not None and exitcode != 0:
        with open(lab_dirs.GLOBAL_LOG_PATH, "a") as global_log:
            global_log.write(f"Error loading model: {model_name} with exit code {exitcode}\n")
        job = await db_jobs.job_get(job_id)
        error_msg = None
        if job and job.get("job_data"):
            error_msg = job["job_data"].get("error_msg")
        if not error_msg:
            error_msg = f"Exit code {exitcode}"
            await job_update_status(job_id, "FAILED", experiment_id=experiment_id, error_msg=error_msg)
        return {"status": "error", "message": error_msg}
    with open(lab_dirs.GLOBAL_LOG_PATH, "a") as global_log:
        global_log.write(f"Model loaded successfully: {model_name}\n")
    return {"status": "success", "job_id": job_id}


@app.get("/server/worker_stop", tags=["serverinfo"])
async def server_worker_stop():
    global worker_process
    print(f"Stopping worker process: {worker_process}")
    if worker_process is not None:
        try:
            os.kill(worker_process.pid, signal.SIGTERM)
            worker_process = None

        except Exception as e:
            print(f"Error stopping worker process: {e}")
    # check if there is a file called worker.pid, if so kill the related process:
    if os.path.isfile("worker.pid"):
        with open("worker.pid", "r") as f:
            pids = [line.strip() for line in f if line.strip()]
            for pid in pids:
                print(f"Killing worker process with PID: {pid}")
                try:
                    os.kill(int(pid), signal.SIGTERM)
                except ProcessLookupError:
                    print(f"Process {pid} no longer exists, skipping")
                except Exception as e:
                    print(f"Error killing process {pid}: {e}")
        # delete the worker.pid file:
        os.remove("worker.pid")

    # Wait a bit for the worker to fully terminate
    await asyncio.sleep(1)

    # Refresh the controller to remove the stopped worker immediately
    try:
        async with httpx.AsyncClient() as client:
            await client.post(fastchat_openai_api.app_settings.controller_address + "/refresh_all_workers")
    except Exception as e:
        print(f"Error refreshing controller after stopping worker: {e}")

    return {"message": "OK"}


@app.get("/server/worker_healthz", tags=["serverinfo"])
async def server_worker_health(request: Request):
    models = []
    result = []
    try:
        models = await fastchat_openai_api.show_available_models()
    except httpx.HTTPError as exc:
        print(f"HTTP Exception for {exc.request.url} - {exc}")
        raise HTTPException(status_code=503, detail="No worker")

    # We create a new object with JUST the id of the models
    # we do this so that we get a clean object that can be used
    # by react to see if the object changed. If we returned the whole
    # model object, you would see some changes in the object that are
    # not relevant to the user -- triggering renders in React
    for model_data in models.data:
        result.append({"id": model_data.id})

    return result


# Add an endpoint that serves the static files in the ~/.transformerlab/webapp directory:
app.mount("/", StaticFiles(directory=dirs.STATIC_FILES_DIR, html=True), name="application")


def cleanup_at_exit():
    if controller_process is not None:
        print("🔴 Quitting spawned controller.")
        controller_process.kill()
    if worker_process is not None:
        print("🔴 Quitting spawned workers.")
        try:
            worker_process.kill()
        except ProcessLookupError:
            print(f"Process {worker_process.pid} doesn't exist so nothing to kill")
    if os.path.isfile("worker.pid"):
        with open("worker.pid", "r") as f:
            pids = [line.strip() for line in f if line.strip()]
            for pid in pids:
                try:
                    os.kill(int(pid), signal.SIGTERM)
                except ProcessLookupError:
                    print(f"Process {pid} doesn't exist so nothing to kill")
                except Exception as e:
                    print(f"Error killing process {pid}: {e}")
            os.remove("worker.pid")
    # Perform NVML Shutdown if CUDA is available
    if torch.cuda.is_available():
        try:
            print("🔴 Releasing allocated GPU Resources")
            if not HAS_AMD:
                nvmlShutdown()
            else:
                rocml.smi_shutdown()
        except Exception as e:
            print(f"Error shutting down NVML: {e}")
    print("🔴 Quitting Transformer Lab API server.")


def parse_args():
    parser = argparse.ArgumentParser(description="FastChat ChatGPT-Compatible RESTful API server.")
    parser.add_argument("--host", type=str, default="0.0.0.0", help="host name")
    parser.add_argument("--port", type=int, default=8338, help="port number")
    parser.add_argument("--allow-credentials", action="store_true", help="allow credentials")
    parser.add_argument("--allowed-origins", type=json.loads, default=["*"], help="allowed origins")
    parser.add_argument("--allowed-methods", type=json.loads, default=["*"], help="allowed methods")
    parser.add_argument("--allowed-headers", type=json.loads, default=["*"], help="allowed headers")
    parser.add_argument("--auto_reinstall_plugins", type=bool, default=False, help="auto reinstall plugins")
    parser.add_argument("--https", action="store_true", help="Serve the API over HTTPS with a self-signed cert.")

    return parser.parse_args()


def print_launch_message():
    # Print the welcome message to the CLI
    with open(os.path.join(os.path.dirname(__file__), "transformerlab/launch_header_text.txt"), "r") as f:
        text = f.read()
        shared.print_in_rainbow(text)
    print("http://www.transformerlab.ai\nhttps://github.com/transformerlab/transformerlab-api\n")


def run():
    args = parse_args()

    print(f"args: {args}")
    if args.allowed_origins == ["*"]:
        args.allowed_credentials = False

    app.add_middleware(
        CORSMiddleware,
        allow_origins=args.allowed_origins,
        allow_credentials=args.allow_credentials,
        allow_methods=args.allowed_methods,
        allow_headers=args.allowed_headers,
    )

    if args.https:
        cert_path, key_path = ensure_persistent_self_signed_cert()
        uvicorn.run(
            "api:app", host=args.host, port=args.port, log_level="warning", ssl_certfile=cert_path, ssl_keyfile=key_path
        )
    else:
        uvicorn.run("api:app", host=args.host, port=args.port, log_level="warning")


if __name__ == "__main__":
    run()<|MERGE_RESOLUTION|>--- conflicted
+++ resolved
@@ -179,12 +179,8 @@
         if os.getenv("TFL_MULTITENANT") == "true":
             org_cookie_name = os.getenv("AUTH_ORGANIZATION_COOKIE_NAME", "tlab_org_id")
             org_id = request.cookies.get(org_cookie_name)
-<<<<<<< HEAD
-            print("ORG ID FROM COOKIE:", org_id)
-=======
             print(f"ORG ID FROM COOKIE: {org_id}")
         print(f"SETTING ORG ID: {org_id}")
->>>>>>> 925328bf
         set_current_org_id(org_id)
         if lab_set_org_id is not None:
             lab_set_org_id(org_id)
