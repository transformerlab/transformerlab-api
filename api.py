"""
The Entrypoint File for Transformer Lab's API Server.
"""

import os
import argparse
import asyncio

import json
import signal
import subprocess
from contextlib import asynccontextmanager
import sys
from werkzeug.utils import secure_filename

import fastapi
import httpx

# Using torch to test for CUDA and MPS support.
import uvicorn
from fastapi import FastAPI, HTTPException, Request
from fastapi.exceptions import RequestValidationError
from fastapi.middleware.cors import CORSMiddleware
from fastapi.staticfiles import StaticFiles
from fastapi.responses import JSONResponse
from fastchat.constants import (
    ErrorCode,
)
from fastchat.protocol.openai_api_protocol import (
    ErrorResponse,
)

from transformerlab.db.jobs import job_create, job_update_status
from transformerlab.db import jobs as db_jobs
from transformerlab.db.db import experiment_get
import transformerlab.db.session as db
from transformerlab.shared.ssl_utils import ensure_persistent_self_signed_cert
from transformerlab.routers import (
    data,
    model,
    serverinfo,
    train,
    plugins,
    evals,
    config,
    tasks,
    prompts,
    tools,
    batched_prompts,
    recipes,
)
import torch

try:
    from pynvml import nvmlShutdown

    HAS_AMD = False
except Exception:
    from pyrsmi import rocml

    HAS_AMD = True
from transformerlab import fastchat_openai_api
from transformerlab.routers.experiment import experiment
from transformerlab.routers.experiment import workflows
from transformerlab.routers.experiment import jobs
from transformerlab.shared import shared
from transformerlab.shared import galleries
from lab.dirs import get_workspace_dir
from lab import dirs as lab_dirs
from transformerlab.shared import dirs
from transformerlab.db.filesystem_migrations import (
    migrate_datasets_table_to_filesystem,
    migrate_models_table_to_filesystem,
    migrate_tasks_table_to_filesystem,
)
from transformerlab.shared.request_context import set_current_org_id
from lab.dirs import set_organization_id as lab_set_org_id

from dotenv import load_dotenv

load_dotenv()

# The following environment variable can be used by other scripts
# who need to connect to the root DB, for example
os.environ["LLM_LAB_ROOT_PATH"] = dirs.ROOT_DIR
# environment variables that start with _ are
# used internally to set constants that are shared between separate processes. They are not meant to be
# to be overriden by the user.
os.environ["_TFL_SOURCE_CODE_DIR"] = dirs.TFL_SOURCE_CODE_DIR
# The temporary image directory for transformerlab (default; per-request overrides computed in routes)
temp_image_dir = os.path.join(get_workspace_dir(), "temp", "images")
os.environ["TLAB_TEMP_IMAGE_DIR"] = str(temp_image_dir)

from transformerlab.routers.job_sdk import get_xmlrpc_router, get_trainer_xmlrpc_router  # noqa: E402


@asynccontextmanager
async def lifespan(app: FastAPI):
    """Docs on lifespan events: https://fastapi.tiangolo.com/advanced/events/"""
    # Do the following at API Startup:
    print_launch_message()
    galleries.update_gallery_cache()
    spawn_fastchat_controller_subprocess()
    await db.init()
    if "--reload" in sys.argv:
        await install_all_plugins()
    # run the migrations
    asyncio.create_task(migrate_models_table_to_filesystem())
    asyncio.create_task(migrate_datasets_table_to_filesystem())
    asyncio.create_task(migrate_tasks_table_to_filesystem())
    asyncio.create_task(run_over_and_over())
    print("FastAPI LIFESPAN: 🏁 🏁 🏁 Begin API Server 🏁 🏁 🏁", flush=True)
    yield
    # Do the following at API Shutdown:
    await db.close()
    # Run the clean up function
    cleanup_at_exit()
    print("FastAPI LIFESPAN: Complete")


<<<<<<< HEAD
# the migrate function only runs the conversion function if no tasks are already present
async def migrate():
    if len(await tasks.tasks_get_all()) == 0:
        for exp in await experiment.experiments_get_all():
            await tasks.convert_all_to_tasks(exp["id"])


=======
>>>>>>> d5ca2073
async def run_over_and_over():
    """Every three seconds, check for new jobs to run."""
    while True:
        await asyncio.sleep(3)
        await jobs.start_next_job()
        await workflows.start_next_step_in_workflow()


description = "Transformerlab API helps you do awesome stuff. 🚀"

tags_metadata = [
    {
        "name": "datasets",
        "description": "Actions used to manage the datasets used by Transformer Lab.",
    },
    {"name": "train", "description": "Actions for training models."},
    {"name": "experiment", "descriptions": "Actions for managinging experiments."},
    {
        "name": "model",
        "description": "Actions for interacting with huggingface models",  # TODO: is this true?
    },
    {
        "name": "serverinfo",
        "description": "Actions for interacting with the Transformer Lab server.",
    },
]

app = fastapi.FastAPI(
    title="Transformerlab API",
    description=description,
    summary="An API for working with LLMs.",
    version="0.0.1",
    terms_of_service="http://example.com/terms/",
    license_info={
        "name": "Apache 2.0",
        "url": "https://www.apache.org/licenses/LICENSE-2.0.html",
    },
    lifespan=lifespan,
    openapi_tags=tags_metadata,
)

app.add_middleware(
    CORSMiddleware,
    # Restrict origins so credentialed requests (cookies) are allowed
    allow_origins=["*"],
    allow_credentials=True,
    allow_methods=["*"],
    allow_headers=["*"],
)


# Middleware to set context var for organization id per request (multitenant)
@app.middleware("http")
async def set_org_context(request: Request, call_next):
    try:
        org_id = None
        if os.getenv("TFL_MULTITENANT") == "true":
            org_cookie_name = os.getenv("AUTH_ORGANIZATION_COOKIE_NAME", "tlab_org_id")
            org_id = request.cookies.get(org_cookie_name)
        set_current_org_id(org_id)
        if lab_set_org_id is not None:
            lab_set_org_id(org_id)
        response = await call_next(request)
        return response
    finally:
        # Clear at end of request
        set_current_org_id(None)
        if lab_set_org_id is not None:
            lab_set_org_id(None)


def create_error_response(code: int, message: str) -> JSONResponse:
    return JSONResponse(ErrorResponse(message=message, code=code).model_dump(), status_code=400)


@app.exception_handler(RequestValidationError)
async def validation_exception_handler(request, exc):
    return create_error_response(ErrorCode.VALIDATION_TYPE_ERROR, str(exc))


### END GENERAL API - NOT OPENAI COMPATIBLE ###


app.include_router(model.router)
app.include_router(serverinfo.router)
app.include_router(train.router)
app.include_router(data.router)
app.include_router(experiment.router)
app.include_router(plugins.router)
app.include_router(evals.router)
app.include_router(jobs.router)
app.include_router(tasks.router)
app.include_router(config.router)
app.include_router(prompts.router)
app.include_router(tools.router)
app.include_router(recipes.router)
app.include_router(batched_prompts.router)
app.include_router(fastchat_openai_api.router)
app.include_router(get_xmlrpc_router())
app.include_router(get_trainer_xmlrpc_router())

# Authentication and session management routes
if os.getenv("TFL_MULTITENANT") == "true":
    from transformerlab.routers import auth  # noqa: E402

    app.include_router(auth.router)


controller_process = None
worker_process = None


def spawn_fastchat_controller_subprocess():
    global controller_process
    logfile = open(os.path.join(dirs.FASTCHAT_LOGS_DIR, "controller.log"), "w")
    port = "21001"

    controller_process = subprocess.Popen(
        [
            sys.executable,
            "-m",
            "fastchat.serve.controller",
            "--port",
            port,
            "--log-file",
            os.path.join(dirs.FASTCHAT_LOGS_DIR, "controller.log"),
        ],
        stdout=logfile,
        stderr=logfile,
    )
    print(f"Started fastchat controller on port {port}")


async def install_all_plugins():
    all_plugins = await plugins.list_plugins()
    print("Re-copying all plugin files from source to workspace")
    for plugin in all_plugins:
        plugin_id = plugin["uniqueId"]
        print(f"Refreshing workspace plugin: {plugin_id}")
        await plugins.copy_plugin_files_to_workspace(plugin_id)


# @app.get("/")
# async def home():
#     return {"msg": "Welcome to Transformer Lab!"}


@app.get("/server/controller_start", tags=["serverinfo"])
async def server_controler_start():
    spawn_fastchat_controller_subprocess()
    return {"message": "OK"}


@app.get("/server/controller_stop", tags=["serverinfo"])
async def server_controller_stop():
    controller_process.terminate()
    return {"message": "OK"}


def set_worker_process_id(process):
    global worker_process
    worker_process = process


@app.get("/server/worker_start", tags=["serverinfo"])
async def server_worker_start(
    model_name: str,
    adaptor: str = "",
    model_filename: str | None = None,
    model_architecture: str = "",
    eight_bit: bool = False,
    cpu_offload: bool = False,
    inference_engine: str = "default",
    experiment_id: int = None,
    inference_params: str = "",
    request: Request = None,
):
    # the first priority for inference params should be the inference params passed in, then the inference parameters in the experiment
    # first we check to see if any inference params were passed in
    if inference_params != "":
        try:
            inference_params = json.loads(inference_params)
        except json.JSONDecodeError:
            return {"status": "error", "message": "malformed inference params passed"}
    # then we check to see if we are an experiment
    elif experiment_id is not None:
        try:
            experiment = await experiment_get(experiment_id)
            experiment_config = experiment["config"]
            if not isinstance(experiment_config, dict):
                experiment_config = json.loads(experiment_config)
            try:
                inference_params = experiment_config["inferenceParams"]
            except KeyError:
                print("No inference params found in experiment config, using empty dict")
                inference_params = {}
            if not isinstance(inference_params, dict):
                # if inference_params is a string, we need to parse it as JSON
                inference_params = json.loads(inference_params)
        except json.JSONDecodeError:
            return {"status": "error", "message": "malformed inference params passed"}
    # if neither are true, then we have an issue
    else:
        return {"status": "error", "message": "malformed inference params passed"}

    engine = inference_engine
    if "inferenceEngine" in inference_params and engine == "default":
        engine = inference_params.get("inferenceEngine")

    if engine == "default":
        return {"status": "error", "message": "no inference engine specified"}

    inference_engine = engine

    model_architecture = model_architecture

    plugin_name = inference_engine
    plugin_location = lab_dirs.plugin_dir_by_name(plugin_name)

    model = model_name
    if model_filename is not None and model_filename != "":
        model = model_filename

    if adaptor != "":
        # Resolve per-request workspace if multitenant
        workspace_dir = get_workspace_dir()
        adaptor = f"{workspace_dir}/adaptors/{secure_filename(model)}/{adaptor}"

    params = [
        dirs.PLUGIN_HARNESS,
        "--plugin_dir",
        plugin_location,
        "--model-path",
        model,
        "--model-architecture",
        model_architecture,
        "--adaptor-path",
        adaptor,
        "--parameters",
        json.dumps(inference_params),
    ]

    job_id = await job_create(type="LOAD_MODEL", status="STARTED", job_data="{}", experiment_id=experiment_id)

    print("Loading plugin loader instead of default worker")

    from lab.dirs import get_global_log_path
    with open(get_global_log_path(), "a") as global_log:
        global_log.write(f"🏃 Loading Inference Server for {model_name} with {inference_params}\n")

    process = await shared.async_run_python_daemon_and_update_status(
        python_script=params,
        job_id=job_id,
        begin_string="Application startup complete.",
        set_process_id_function=set_worker_process_id,
    )
    exitcode = process.returncode
    if exitcode == 99:
        from lab.dirs import get_global_log_path
        with open(get_global_log_path(), "a") as global_log:
            global_log.write(
                "GPU (CUDA) Out of Memory: Please try a smaller model or a different inference engine. Restarting the server may free up resources.\n"
            )
        return {
            "status": "error",
            "message": "GPU (CUDA) Out of Memory: Please try a smaller model or a different inference engine. Restarting the server may free up resources.",
        }
    if exitcode is not None and exitcode != 0:
        from lab.dirs import get_global_log_path
        with open(get_global_log_path(), "a") as global_log:
            global_log.write(f"Error loading model: {model_name} with exit code {exitcode}\n")
        job = await db_jobs.job_get(job_id)
        error_msg = None
        if job and job.get("job_data"):
            error_msg = job["job_data"].get("error_msg")
        if not error_msg:
            error_msg = f"Exit code {exitcode}"
            await job_update_status(job_id, "FAILED", experiment_id=experiment_id, error_msg=error_msg)
        return {"status": "error", "message": error_msg}
    from lab.dirs import get_global_log_path
    with open(get_global_log_path(), "a") as global_log:
        global_log.write(f"Model loaded successfully: {model_name}\n")
    return {"status": "success", "job_id": job_id}


@app.get("/server/worker_stop", tags=["serverinfo"])
async def server_worker_stop():
    global worker_process
    print(f"Stopping worker process: {worker_process}")
    if worker_process is not None:
        try:
            os.kill(worker_process.pid, signal.SIGTERM)
            worker_process = None

        except Exception as e:
            print(f"Error stopping worker process: {e}")
    # check if there is a file called worker.pid, if so kill the related process:
    if os.path.isfile("worker.pid"):
        with open("worker.pid", "r") as f:
            pids = [line.strip() for line in f if line.strip()]
            for pid in pids:
                print(f"Killing worker process with PID: {pid}")
                try:
                    os.kill(int(pid), signal.SIGTERM)
                except ProcessLookupError:
                    print(f"Process {pid} no longer exists, skipping")
                except Exception as e:
                    print(f"Error killing process {pid}: {e}")
        # delete the worker.pid file:
        os.remove("worker.pid")

    # Wait a bit for the worker to fully terminate
    await asyncio.sleep(1)

    # Refresh the controller to remove the stopped worker immediately
    try:
        async with httpx.AsyncClient() as client:
            await client.post(fastchat_openai_api.app_settings.controller_address + "/refresh_all_workers")
    except Exception as e:
        print(f"Error refreshing controller after stopping worker: {e}")

    return {"message": "OK"}


@app.get("/server/worker_healthz", tags=["serverinfo"])
async def server_worker_health(request: Request):
    models = []
    result = []
    try:
        models = await fastchat_openai_api.show_available_models()
    except httpx.HTTPError as exc:
        print(f"HTTP Exception for {exc.request.url} - {exc}")
        raise HTTPException(status_code=503, detail="No worker")

    # We create a new object with JUST the id of the models
    # we do this so that we get a clean object that can be used
    # by react to see if the object changed. If we returned the whole
    # model object, you would see some changes in the object that are
    # not relevant to the user -- triggering renders in React
    for model_data in models.data:
        result.append({"id": model_data.id})

    return result


# Add an endpoint that serves the static files in the ~/.transformerlab/webapp directory:
app.mount("/", StaticFiles(directory=dirs.STATIC_FILES_DIR, html=True), name="application")


def cleanup_at_exit():
    if controller_process is not None:
        print("🔴 Quitting spawned controller.")
        controller_process.kill()
    if worker_process is not None:
        print("🔴 Quitting spawned workers.")
        try:
            worker_process.kill()
        except ProcessLookupError:
            print(f"Process {worker_process.pid} doesn't exist so nothing to kill")
    if os.path.isfile("worker.pid"):
        with open("worker.pid", "r") as f:
            pids = [line.strip() for line in f if line.strip()]
            for pid in pids:
                try:
                    os.kill(int(pid), signal.SIGTERM)
                except ProcessLookupError:
                    print(f"Process {pid} doesn't exist so nothing to kill")
                except Exception as e:
                    print(f"Error killing process {pid}: {e}")
            os.remove("worker.pid")
    # Perform NVML Shutdown if CUDA is available
    if torch.cuda.is_available():
        try:
            print("🔴 Releasing allocated GPU Resources")
            if not HAS_AMD:
                nvmlShutdown()
            else:
                rocml.smi_shutdown()
        except Exception as e:
            print(f"Error shutting down NVML: {e}")
    print("🔴 Quitting Transformer Lab API server.")


def parse_args():
    parser = argparse.ArgumentParser(description="FastChat ChatGPT-Compatible RESTful API server.")
    parser.add_argument("--host", type=str, default="0.0.0.0", help="host name")
    parser.add_argument("--port", type=int, default=8338, help="port number")
    parser.add_argument("--allow-credentials", action="store_true", help="allow credentials")
    parser.add_argument("--allowed-origins", type=json.loads, default=["*"], help="allowed origins")
    parser.add_argument("--allowed-methods", type=json.loads, default=["*"], help="allowed methods")
    parser.add_argument("--allowed-headers", type=json.loads, default=["*"], help="allowed headers")
    parser.add_argument("--auto_reinstall_plugins", type=bool, default=False, help="auto reinstall plugins")
    parser.add_argument("--https", action="store_true", help="Serve the API over HTTPS with a self-signed cert.")

    return parser.parse_args()


def print_launch_message():
    # Print the welcome message to the CLI
    with open(os.path.join(os.path.dirname(__file__), "transformerlab/launch_header_text.txt"), "r") as f:
        text = f.read()
        shared.print_in_rainbow(text)
    print("http://www.transformerlab.ai\nhttps://github.com/transformerlab/transformerlab-api\n")


def run():
    args = parse_args()

    print(f"args: {args}")
    if args.allowed_origins == ["*"]:
        args.allowed_credentials = False

    app.add_middleware(
        CORSMiddleware,
        allow_origins=args.allowed_origins,
        allow_credentials=args.allow_credentials,
        allow_methods=args.allowed_methods,
        allow_headers=args.allowed_headers,
    )

    if args.https:
        cert_path, key_path = ensure_persistent_self_signed_cert()
        uvicorn.run(
            "api:app", host=args.host, port=args.port, log_level="warning", ssl_certfile=cert_path, ssl_keyfile=key_path
        )
    else:
        uvicorn.run("api:app", host=args.host, port=args.port, log_level="warning")


if __name__ == "__main__":
    run()<|MERGE_RESOLUTION|>--- conflicted
+++ resolved
@@ -118,16 +118,6 @@
     print("FastAPI LIFESPAN: Complete")
 
 
-<<<<<<< HEAD
-# the migrate function only runs the conversion function if no tasks are already present
-async def migrate():
-    if len(await tasks.tasks_get_all()) == 0:
-        for exp in await experiment.experiments_get_all():
-            await tasks.convert_all_to_tasks(exp["id"])
-
-
-=======
->>>>>>> d5ca2073
 async def run_over_and_over():
     """Every three seconds, check for new jobs to run."""
     while True:
