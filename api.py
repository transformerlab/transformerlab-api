"""
The Entrypoint File for Transformer Lab's API Server.
"""

import os
import argparse
import asyncio
import shutil

import json
import signal
import subprocess
from contextlib import asynccontextmanager
import sys
from werkzeug.utils import secure_filename

import fastapi
import httpx

# Using torch to test for CUDA and MPS support.
import uvicorn
from fastapi import FastAPI, HTTPException, Request
from fastapi.exceptions import RequestValidationError
from fastapi.middleware.cors import CORSMiddleware
from fastapi.staticfiles import StaticFiles
from fastapi.responses import JSONResponse
from fastchat.constants import (
    ErrorCode,
)
from fastchat.protocol.openai_api_protocol import (
    ErrorResponse,
)

from transformerlab.db.jobs import job_create, job_update_status
from transformerlab.db import jobs as db_jobs
from transformerlab.db.jobs import jobs_get_by_experiment
from transformerlab.db.db import experiment_get, experiment_get_all
import transformerlab.db.session as db

from transformerlab.shared.ssl_utils import ensure_persistent_self_signed_cert
from transformerlab.routers import (
    data,
    model,
    serverinfo,
    train,
    plugins,
    evals,
    config,
    tasks,
    prompts,
    tools,
    batched_prompts,
    recipes,
)
import torch

try:
    from pynvml import nvmlShutdown

    HAS_AMD = False
except Exception:
    from pyrsmi import rocml

    HAS_AMD = True
from transformerlab import fastchat_openai_api
from transformerlab.routers.experiment import experiment
from transformerlab.routers.experiment import workflows
from transformerlab.routers.experiment import jobs
from transformerlab.shared import shared
from transformerlab.shared import galleries
from transformerlab.shared.constants import WORKSPACE_DIR
<<<<<<< HEAD
from lab import dirs as lab_dirs, Experiment, Job
=======
from lab import dirs as lab_dirs
from lab.dataset import Dataset as dataset_service
>>>>>>> 679207cc
from transformerlab.shared import dirs

from dotenv import load_dotenv
from datetime import datetime


load_dotenv()

# The following environment variable can be used by other scripts
# who need to connect to the root DB, for example
os.environ["LLM_LAB_ROOT_PATH"] = dirs.ROOT_DIR
# environment variables that start with _ are
# used internally to set constants that are shared between separate processes. They are not meant to be
# to be overriden by the user.
# os.environ["_TFL_WORKSPACE_DIR"] = WORKSPACE_DIR
os.environ["_TFL_SOURCE_CODE_DIR"] = dirs.TFL_SOURCE_CODE_DIR
# The temporary image directory for transformerlab
temp_image_dir = os.path.join(WORKSPACE_DIR, "temp", "images")
os.environ["TLAB_TEMP_IMAGE_DIR"] = str(temp_image_dir)

async def migrate_jobs():
                """Migrate jobs from DB to filesystem."""
                print("Migrating jobs...")
                experiments = await experiment_get_all()

                # Move existing jobs directory to temp if it exists
                # We do this because the SDK's create() method will fail if directories already exist, so we temporarily move
                # the existing directories aside, let the SDK create clean directories with proper structure,
                # then copy back all the existing files (preserving user data like logs, configs, etc.)
                temp_jobs_dir = None
                if os.path.exists(lab_dirs.JOBS_DIR):
                    temp_jobs_dir = f"{lab_dirs.JOBS_DIR}_migration_temp"
                    print(f"Moving existing jobs directory to: {temp_jobs_dir}")
                    os.rename(lab_dirs.JOBS_DIR, temp_jobs_dir)

                for exp in experiments:
                    print(f"Migrating jobs for experiment: {exp['name']}")
                    jobs = await jobs_get_by_experiment(exp['id'])

                    for job in jobs:
                        print(f"Migrating job: {job['id']} (type: {job['type']})")
                        
                        # Create SDK Job
                        job_obj = Job.create(job['id'])
                        # Update the JSON data with DB data
                        job_obj._update_json_data_field(key="id", value=job["id"])
                        job_obj._update_json_data_field(key="experiment_id", value=exp["name"])  # Use name instead of numeric ID
                        job_obj._update_json_data_field(key="job_data", value=job["job_data"] if isinstance(job["job_data"], dict) else {})
                        job_obj._update_json_data_field(key="status", value=job["status"])
                        job_obj._update_json_data_field(key="type", value=job["type"])
                        job_obj._update_json_data_field(key="progress", value=job["progress"])
                        job_obj._update_json_data_field(key="created_at", value=job["created_at"])
                        job_obj._update_json_data_field(key="updated_at", value=job["updated_at"])
                        
                        # Copy existing files from temp directory if they exist
                        # This preserves all user data (logs, configs, outputs, etc.) that was in the
                        # original job directories while maintaining the new SDK structure
                        if temp_jobs_dir:
                            old_job_dir = os.path.join(temp_jobs_dir, str(job['id']))
                            if os.path.exists(old_job_dir):
                                new_job_dir = job_obj.get_dir()
                                print(f"Copying existing files from {old_job_dir} to {new_job_dir}")
                                # Copy all files except index.json (which we just created)
                                for item in os.listdir(old_job_dir):
                                    src = os.path.join(old_job_dir, item)
                                    dst = os.path.join(new_job_dir, item)
                                    if os.path.isdir(src):
                                        shutil.copytree(src, dst, dirs_exist_ok=True)
                                    else:
                                        shutil.copy2(src, dst)
                            else:
                                # Job not found in jobs directory, check if it's in the wrong place
                                # (experiments/{experiment_name}/jobs/{job_id}) from the last month
                                temp_experiments_dir = f"{lab_dirs.EXPERIMENTS_DIR}_migration_temp"
                                if os.path.exists(temp_experiments_dir):
                                    wrong_place_job_dir = os.path.join(temp_experiments_dir, str(exp['name']), "jobs", str(job['id']))
                                    if os.path.exists(wrong_place_job_dir):
                                        new_job_dir = job_obj.get_dir()
                                        print(f"Found job in wrong location, copying from {wrong_place_job_dir} to {new_job_dir}")
                                        # Copy all files except index.json (which we just created)
                                        for item in os.listdir(wrong_place_job_dir):
                                            src = os.path.join(wrong_place_job_dir, item)
                                            dst = os.path.join(new_job_dir, item)
                                            if os.path.isdir(src):
                                                shutil.copytree(src, dst, dirs_exist_ok=True)
                                            else:
                                                shutil.copy2(src, dst)

                # Clean up temp directory
                if temp_jobs_dir and os.path.exists(temp_jobs_dir):
                    print(f"Cleaning up temp jobs directory: {temp_jobs_dir}")
                    shutil.rmtree(temp_jobs_dir)
                
                # Clean up temp experiments directory if it was used for job migration
                temp_experiments_dir = f"{lab_dirs.EXPERIMENTS_DIR}_migration_temp"
                if os.path.exists(temp_experiments_dir):
                    print(f"Cleaning up temp experiments directory after job migration: {temp_experiments_dir}")
                    shutil.rmtree(temp_experiments_dir)

async def migrate_experiments():
                """Migrate experiments from DB to filesystem."""
                print("Migrating experiments...")
                experiments = await experiment_get_all()
                if not experiments:
                    print("No experiments in DB to migrate.")
                    return

                # Move existing experiments directory to temp if it exists
                # We do this because the SDK's create() method will fail if 
                # directories already exist, so we temporarily move the existing directories aside, let the 
                # SDK create clean directories with proper structure, then copy back all the existing files 
                # (preserving user data like models, datasets, configs, etc.)
                temp_experiments_dir = None
                if os.path.exists(lab_dirs.EXPERIMENTS_DIR):
                    temp_experiments_dir = f"{lab_dirs.EXPERIMENTS_DIR}_migration_temp"
                    print(f"Moving existing experiments directory to: {temp_experiments_dir}")
                    os.rename(lab_dirs.EXPERIMENTS_DIR, temp_experiments_dir)

                for exp in experiments:
                    print(f"Migrating experiment: {exp['name']}")
                    
                    # Create SDK Experiment
                    experiment = Experiment.create(exp['name'])
                    # TODO: which datetime to use here?
                    experiment._update_json_data_field(key="id", value=exp["name"])
                    experiment._update_json_data_field(key="db_experiment_id", value=exp["id"])
                    experiment._update_json_data_field(key="config", value=json.loads(exp.get("config", "{}")))
                    experiment._update_json_data_field(key="created_at", value=exp.get("created_at", datetime.now().isoformat()))
                    experiment._update_json_data_field(key="updated_at", value=exp.get("updated_at", datetime.now().isoformat()))
                    
                    # Copy existing files from temp directory if they exist
                    # This preserves all user data (models, datasets, configs, etc.) that was in the
                    # original experiment directories while maintaining the new SDK structure
                    if temp_experiments_dir:
                        old_experiment_dir = os.path.join(temp_experiments_dir, exp['name'])
                        if os.path.exists(old_experiment_dir):
                            new_experiment_dir = experiment.get_dir()
                            print(f"Copying existing files from {old_experiment_dir} to {new_experiment_dir}")
                            for item in os.listdir(old_experiment_dir):
                                src = os.path.join(old_experiment_dir, item)
                                dst = os.path.join(new_experiment_dir, item)
                                if os.path.isdir(src):
                                    shutil.copytree(src, dst, dirs_exist_ok=True)
                                else:
                                    shutil.copy2(src, dst)

                # Clean up temp directory
                if temp_experiments_dir and os.path.exists(temp_experiments_dir):
                    print(f"Cleaning up temp experiments directory: {temp_experiments_dir}")
                    shutil.rmtree(temp_experiments_dir)

async def migrate_db_to_filesystem():
    """Migrate data from DB to filesystem if not already migrated."""
    
    try: 
        # Check if experiments migration is needed
        # We need migration if there are experiment directories WITHOUT index.json
        experiments_need_migration = False
        if os.path.exists(lab_dirs.EXPERIMENTS_DIR):
            for exp_dir in os.listdir(lab_dirs.EXPERIMENTS_DIR):
                exp_path = os.path.join(lab_dirs.EXPERIMENTS_DIR, exp_dir)
                if os.path.isdir(exp_path):
                    index_file = os.path.join(exp_path, "index.json")
                    if not os.path.exists(index_file):
                        experiments_need_migration = True
                        break
        
        # If neither needs migration, skip entirely
        if not experiments_need_migration:
            return
        else:
            await migrate_experiments()
            await migrate_jobs()
    except Exception as e:
        print(f"Error during migration: {e}")
        # Leave marker file for manual inspection
        pass


@asynccontextmanager
async def lifespan(app: FastAPI):
    """Docs on lifespan events: https://fastapi.tiangolo.com/advanced/events/"""
    # Do the following at API Startup:
    print_launch_message()
    galleries.update_gallery_cache()
    spawn_fastchat_controller_subprocess()
    await db.init()
    if "--reload" in sys.argv:
        await install_all_plugins()
<<<<<<< HEAD
    # run the migration from DB to filesystem if needed
    await migrate_db_to_filesystem()
    # run the migration
=======
    # run the migrations
>>>>>>> 679207cc
    asyncio.create_task(migrate())
    asyncio.create_task(migrate_datasets_table_to_filesystem())
    asyncio.create_task(run_over_and_over())
    print("FastAPI LIFESPAN: 🏁 🏁 🏁 Begin API Server 🏁 🏁 🏁", flush=True)
    yield
    # Do the following at API Shutdown:
    await db.close()
    # Run the clean up function
    cleanup_at_exit()
    print("FastAPI LIFESPAN: Complete")


# the migrate function only runs the conversion function if no tasks are already present
async def migrate():
    if len(await tasks.tasks_get_all()) == 0:
        for exp in await experiment.experiments_get_all():
            await tasks.convert_all_to_tasks(exp["id"])


async def migrate_datasets_table_to_filesystem():
    """
    One-time migration: copy rows from the legacy dataset DB table into the filesystem
    registry via transformerlab-sdk, then drop the table.
    Safe to run multiple times; it will no-op if table is missing or empty.
    """
    try:
        # Late import to avoid hard dependency during tests without DB
        from transformerlab.db.session import async_session
        from sqlalchemy import text as sqlalchemy_text

        # Read existing rows
        rows = []
        try:
            # First check if the table exists
            async with async_session() as session:
                result = await session.execute(
                    sqlalchemy_text("SELECT name FROM sqlite_master WHERE type='table' AND name='dataset'")
                )
                exists = result.fetchone() is not None
            if not exists:
                return
            # Migrated db.dataset.get_datasets() to run here as we are deleting that code
            rows = []
            async with async_session() as session:
                result = await session.execute(sqlalchemy_text("SELECT * FROM dataset"))
                datasets = result.mappings().all()
                dict_rows = [dict(dataset) for dataset in datasets]
                for row in dict_rows:
                    if "json_data" in row and row["json_data"]:
                        if isinstance(row["json_data"], str):
                            row["json_data"] = json.loads(row["json_data"])
                    rows.append(row)
        except Exception as e:
            print(f"Failed to read datasets for migration: {e}")
            rows = []

        migrated = 0
        for row in rows:
            dataset_id = str(row.get("dataset_id")) if row.get("dataset_id") is not None else None
            if not dataset_id:
                continue
            location = row.get("location", "local")
            description = row.get("description", "")
            size = int(row.get("size", -1)) if row.get("size") is not None else -1
            json_data = row.get("json_data", {})
            if isinstance(json_data, str):
                try:
                    json_data = json.loads(json_data)
                except Exception:
                    json_data = {}

            try:
                try:
                    ds = dataset_service.get(dataset_id)
                except FileNotFoundError:
                    ds = dataset_service.create(dataset_id)
                ds.set_metadata(
                    location=location,
                    description=description,
                    size=size,
                    json_data=json_data,
                )
                migrated += 1
            except Exception:
                # Best-effort migration; continue
                continue

        # Drop the legacy table if present
        try:
            async with async_session() as session:
                await session.execute(sqlalchemy_text("ALTER TABLE dataset RENAME TO zzz_archived_dataset"))
                await session.commit()
        except Exception:
            pass

        if migrated:
            print(f"Datasets migration completed: {migrated} entries migrated to filesystem store.")
    except Exception as e:
        # Do not block startup on migration issues
        print(f"Datasets migration skipped due to error: {e}")


async def run_over_and_over():
    """Every three seconds, check for new jobs to run."""
    while True:
        await asyncio.sleep(3)
        await jobs.start_next_job()
        await workflows.start_next_step_in_workflow()


description = "Transformerlab API helps you do awesome stuff. 🚀"

tags_metadata = [
    {
        "name": "datasets",
        "description": "Actions used to manage the datasets used by Transformer Lab.",
    },
    {"name": "train", "description": "Actions for training models."},
    {"name": "experiment", "descriptions": "Actions for managinging experiments."},
    {
        "name": "model",
        "description": "Actions for interacting with huggingface models",  # TODO: is this true?
    },
    {
        "name": "serverinfo",
        "description": "Actions for interacting with the Transformer Lab server.",
    },
]

app = fastapi.FastAPI(
    title="Transformerlab API",
    description=description,
    summary="An API for working with LLMs.",
    version="0.0.1",
    terms_of_service="http://example.com/terms/",
    license_info={
        "name": "Apache 2.0",
        "url": "https://www.apache.org/licenses/LICENSE-2.0.html",
    },
    lifespan=lifespan,
    openapi_tags=tags_metadata,
)

app.add_middleware(
    CORSMiddleware,
    # Restrict origins so credentialed requests (cookies) are allowed
    allow_origins=["*"],
    allow_credentials=True,
    allow_methods=["*"],
    allow_headers=["*"],
)


def create_error_response(code: int, message: str) -> JSONResponse:
    return JSONResponse(ErrorResponse(message=message, code=code).model_dump(), status_code=400)


@app.exception_handler(RequestValidationError)
async def validation_exception_handler(request, exc):
    return create_error_response(ErrorCode.VALIDATION_TYPE_ERROR, str(exc))


### END GENERAL API - NOT OPENAI COMPATIBLE ###


app.include_router(model.router)
app.include_router(serverinfo.router)
app.include_router(train.router)
app.include_router(data.router)
app.include_router(experiment.router)
app.include_router(plugins.router)
app.include_router(evals.router)
app.include_router(jobs.router)
app.include_router(tasks.router)
app.include_router(config.router)
app.include_router(prompts.router)
app.include_router(tools.router)
app.include_router(recipes.router)
app.include_router(batched_prompts.router)
app.include_router(fastchat_openai_api.router)

# Authentication and session management routes
if os.getenv("TFL_MULTITENANT") == "true":
    from transformerlab.routers import auth  # noqa: E402

    app.include_router(auth.router)


controller_process = None
worker_process = None


def spawn_fastchat_controller_subprocess():
    global controller_process
    logfile = open(os.path.join(dirs.FASTCHAT_LOGS_DIR, "controller.log"), "w")
    port = "21001"

    controller_process = subprocess.Popen(
        [
            sys.executable,
            "-m",
            "fastchat.serve.controller",
            "--port",
            port,
            "--log-file",
            os.path.join(dirs.FASTCHAT_LOGS_DIR, "controller.log"),
        ],
        stdout=logfile,
        stderr=logfile,
    )
    print(f"Started fastchat controller on port {port}")


async def install_all_plugins():
    all_plugins = await plugins.list_plugins()
    print("Re-copying all plugin files from source to workspace")
    for plugin in all_plugins:
        plugin_id = plugin["uniqueId"]
        print(f"Refreshing workspace plugin: {plugin_id}")
        await plugins.copy_plugin_files_to_workspace(plugin_id)


# @app.get("/")
# async def home():
#     return {"msg": "Welcome to Transformer Lab!"}


@app.get("/server/controller_start", tags=["serverinfo"])
async def server_controler_start():
    spawn_fastchat_controller_subprocess()
    return {"message": "OK"}


@app.get("/server/controller_stop", tags=["serverinfo"])
async def server_controller_stop():
    controller_process.terminate()
    return {"message": "OK"}


def set_worker_process_id(process):
    global worker_process
    worker_process = process


@app.get("/server/worker_start", tags=["serverinfo"])
async def server_worker_start(
    model_name: str,
    adaptor: str = "",
    model_filename: str | None = None,
    model_architecture: str = "",
    eight_bit: bool = False,
    cpu_offload: bool = False,
    inference_engine: str = "default",
    experiment_id: str = None,
    inference_params: str = "",
):
    # the first priority for inference params should be the inference params passed in, then the inference parameters in the experiment
    # first we check to see if any inference params were passed in
    if inference_params != "":
        try:
            inference_params = json.loads(inference_params)
        except json.JSONDecodeError:
            return {"status": "error", "message": "malformed inference params passed"}
    # then we check to see if we are an experiment
    elif experiment_id is not None:
        try:
            experiment = await experiment_get(experiment_id)
            experiment_config = experiment["config"]
            if not isinstance(experiment_config, dict):
                experiment_config = json.loads(experiment_config)
            try:
                inference_params = experiment_config["inferenceParams"]
            except KeyError:
                print("No inference params found in experiment config, using empty dict")
                inference_params = {}
            if not isinstance(inference_params, dict):
                # if inference_params is a string, we need to parse it as JSON
                inference_params = json.loads(inference_params)
        except json.JSONDecodeError:
            return {"status": "error", "message": "malformed inference params passed"}
    # if neither are true, then we have an issue
    else:
        return {"status": "error", "message": "malformed inference params passed"}

    engine = inference_engine
    if "inferenceEngine" in inference_params and engine == "default":
        engine = inference_params.get("inferenceEngine")

    if engine == "default":
        return {"status": "error", "message": "no inference engine specified"}

    inference_engine = engine

    model_architecture = model_architecture

    plugin_name = inference_engine
    plugin_location = lab_dirs.plugin_dir_by_name(plugin_name)

    model = model_name
    if model_filename is not None and model_filename != "":
        model = model_filename

    if adaptor != "":
        adaptor = f"{WORKSPACE_DIR}/adaptors/{secure_filename(model)}/{adaptor}"

    params = [
        dirs.PLUGIN_HARNESS,
        "--plugin_dir",
        plugin_location,
        "--model-path",
        model,
        "--model-architecture",
        model_architecture,
        "--adaptor-path",
        adaptor,
        "--parameters",
        json.dumps(inference_params),
    ]

    job_id = await job_create(type="LOAD_MODEL", status="STARTED", job_data="{}", experiment_id=experiment_id)

    print("Loading plugin loader instead of default worker")

    with open(lab_dirs.GLOBAL_LOG_PATH, "a") as global_log:
        global_log.write(f"🏃 Loading Inference Server for {model_name} with {inference_params}\n")

    process = await shared.async_run_python_daemon_and_update_status(
        python_script=params,
        job_id=job_id,
        begin_string="Application startup complete.",
        set_process_id_function=set_worker_process_id,
    )
    exitcode = process.returncode
    if exitcode == 99:
        with open(lab_dirs.GLOBAL_LOG_PATH, "a") as global_log:
            global_log.write(
                "GPU (CUDA) Out of Memory: Please try a smaller model or a different inference engine. Restarting the server may free up resources.\n"
            )
        return {
            "status": "error",
            "message": "GPU (CUDA) Out of Memory: Please try a smaller model or a different inference engine. Restarting the server may free up resources.",
        }
    if exitcode is not None and exitcode != 0:
        with open(lab_dirs.GLOBAL_LOG_PATH, "a") as global_log:
            global_log.write(f"Error loading model: {model_name} with exit code {exitcode}\n")
        job = await db_jobs.job_get(job_id)
        error_msg = None
        if job and job.get("job_data"):
            error_msg = job["job_data"].get("error_msg")
        if not error_msg:
            error_msg = f"Exit code {exitcode}"
            await job_update_status(job_id, "FAILED", experiment_id=experiment_id, error_msg=error_msg)
        return {"status": "error", "message": error_msg}
    with open(lab_dirs.GLOBAL_LOG_PATH, "a") as global_log:
        global_log.write(f"Model loaded successfully: {model_name}\n")
    return {"status": "success", "job_id": job_id}


@app.get("/server/worker_stop", tags=["serverinfo"])
async def server_worker_stop():
    global worker_process
    print(f"Stopping worker process: {worker_process}")
    if worker_process is not None:
        try:
            os.kill(worker_process.pid, signal.SIGTERM)
            worker_process = None

        except Exception as e:
            print(f"Error stopping worker process: {e}")
    # check if there is a file called worker.pid, if so kill the related process:
    if os.path.isfile("worker.pid"):
        with open("worker.pid", "r") as f:
            pids = [line.strip() for line in f if line.strip()]
            for pid in pids:
                print(f"Killing worker process with PID: {pid}")
                try:
                    os.kill(int(pid), signal.SIGTERM)
                except ProcessLookupError:
                    print(f"Process {pid} no longer exists, skipping")
                except Exception as e:
                    print(f"Error killing process {pid}: {e}")
        # delete the worker.pid file:
        os.remove("worker.pid")

    # Wait a bit for the worker to fully terminate
    await asyncio.sleep(1)

    # Refresh the controller to remove the stopped worker immediately
    try:
        async with httpx.AsyncClient() as client:
            await client.post(fastchat_openai_api.app_settings.controller_address + "/refresh_all_workers")
    except Exception as e:
        print(f"Error refreshing controller after stopping worker: {e}")

    return {"message": "OK"}


@app.get("/server/worker_healthz", tags=["serverinfo"])
async def server_worker_health(request: Request):
    models = []
    result = []
    try:
        models = await fastchat_openai_api.show_available_models()
    except httpx.HTTPError as exc:
        print(f"HTTP Exception for {exc.request.url} - {exc}")
        raise HTTPException(status_code=503, detail="No worker")

    # We create a new object with JUST the id of the models
    # we do this so that we get a clean object that can be used
    # by react to see if the object changed. If we returned the whole
    # model object, you would see some changes in the object that are
    # not relevant to the user -- triggering renders in React
    for model_data in models.data:
        result.append({"id": model_data.id})

    return result


# Add an endpoint that serves the static files in the ~/.transformerlab/webapp directory:
app.mount("/", StaticFiles(directory=dirs.STATIC_FILES_DIR, html=True), name="application")


def cleanup_at_exit():
    if controller_process is not None:
        print("🔴 Quitting spawned controller.")
        controller_process.kill()
    if worker_process is not None:
        print("🔴 Quitting spawned workers.")
        try:
            worker_process.kill()
        except ProcessLookupError:
            print(f"Process {worker_process.pid} doesn't exist so nothing to kill")
    if os.path.isfile("worker.pid"):
        with open("worker.pid", "r") as f:
            pids = [line.strip() for line in f if line.strip()]
            for pid in pids:
                try:
                    os.kill(int(pid), signal.SIGTERM)
                except ProcessLookupError:
                    print(f"Process {pid} doesn't exist so nothing to kill")
                except Exception as e:
                    print(f"Error killing process {pid}: {e}")
            os.remove("worker.pid")
    # Perform NVML Shutdown if CUDA is available
    if torch.cuda.is_available():
        try:
            print("🔴 Releasing allocated GPU Resources")
            if not HAS_AMD:
                nvmlShutdown()
            else:
                rocml.smi_shutdown()
        except Exception as e:
            print(f"Error shutting down NVML: {e}")
    print("🔴 Quitting Transformer Lab API server.")


def parse_args():
    parser = argparse.ArgumentParser(description="FastChat ChatGPT-Compatible RESTful API server.")
    parser.add_argument("--host", type=str, default="0.0.0.0", help="host name")
    parser.add_argument("--port", type=int, default=8338, help="port number")
    parser.add_argument("--allow-credentials", action="store_true", help="allow credentials")
    parser.add_argument("--allowed-origins", type=json.loads, default=["*"], help="allowed origins")
    parser.add_argument("--allowed-methods", type=json.loads, default=["*"], help="allowed methods")
    parser.add_argument("--allowed-headers", type=json.loads, default=["*"], help="allowed headers")
    parser.add_argument("--auto_reinstall_plugins", type=bool, default=False, help="auto reinstall plugins")
    parser.add_argument("--https", action="store_true", help="Serve the API over HTTPS with a self-signed cert.")

    return parser.parse_args()


def print_launch_message():
    # Print the welcome message to the CLI
    with open(os.path.join(os.path.dirname(__file__), "transformerlab/launch_header_text.txt"), "r") as f:
        text = f.read()
        shared.print_in_rainbow(text)
    print("http://www.transformerlab.ai\nhttps://github.com/transformerlab/transformerlab-api\n")


def run():
    args = parse_args()

    print(f"args: {args}")
    if args.allowed_origins == ["*"]:
        args.allowed_credentials = False

    app.add_middleware(
        CORSMiddleware,
        allow_origins=args.allowed_origins,
        allow_credentials=args.allow_credentials,
        allow_methods=args.allowed_methods,
        allow_headers=args.allowed_headers,
    )

    if args.https:
        cert_path, key_path = ensure_persistent_self_signed_cert()
        uvicorn.run(
            "api:app", host=args.host, port=args.port, log_level="warning", ssl_certfile=cert_path, ssl_keyfile=key_path
        )
    else:
        uvicorn.run("api:app", host=args.host, port=args.port, log_level="warning")


if __name__ == "__main__":
    run()<|MERGE_RESOLUTION|>--- conflicted
+++ resolved
@@ -69,12 +69,8 @@
 from transformerlab.shared import shared
 from transformerlab.shared import galleries
 from transformerlab.shared.constants import WORKSPACE_DIR
-<<<<<<< HEAD
 from lab import dirs as lab_dirs, Experiment, Job
-=======
-from lab import dirs as lab_dirs
 from lab.dataset import Dataset as dataset_service
->>>>>>> 679207cc
 from transformerlab.shared import dirs
 
 from dotenv import load_dotenv
@@ -264,13 +260,9 @@
     await db.init()
     if "--reload" in sys.argv:
         await install_all_plugins()
-<<<<<<< HEAD
     # run the migration from DB to filesystem if needed
     await migrate_db_to_filesystem()
     # run the migration
-=======
-    # run the migrations
->>>>>>> 679207cc
     asyncio.create_task(migrate())
     asyncio.create_task(migrate_datasets_table_to_filesystem())
     asyncio.create_task(run_over_and_over())
