--- conflicted
+++ resolved
@@ -66,12 +66,8 @@
 from transformerlab.routers.experiment import jobs
 from transformerlab.shared import shared
 from transformerlab.shared import galleries
-<<<<<<< HEAD
-from lab import WORKSPACE_DIR, Experiment, Job
-
-=======
+
 from transformerlab.shared.constants import WORKSPACE_DIR
->>>>>>> 23e9a987
 from lab import dirs as lab_dirs
 from transformerlab.shared import dirs
 
