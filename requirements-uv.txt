--- conflicted
+++ resolved
@@ -515,11 +515,7 @@
     #   requests
     #   sentry-sdk
 uvicorn==0.34.0
-<<<<<<< HEAD
-    # via fschat
-=======
-    # via transformerlab-inference
->>>>>>> cad09d88
+    # via transformerlab-inference
 wandb==0.19.10
     # via -r requirements.in
 watchfiles==1.0.4
