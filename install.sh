--- conflicted
+++ resolved
@@ -370,12 +370,6 @@
       PIP_WHEEL_FLAGS+=" --index https://download.pytorch.org/whl/cu128"
       uv pip install ${PIP_WHEEL_FLAGS} -r ${REQS_PATH}
 
-<<<<<<< HEAD
-      # Install Flash Attention separately - it doesn't play well in requirements file
-      # Using instructions from https://github.com/Dao-AILab/flash-attention
-      uv pip install packaging
-      uv pip install ninja
-
   elif [ "$HAS_AMD" = true ]; then
       echo "Installing requirements for ROCm:"
       if ! [ -e "$TLAB_CODE_DIR/requirements-rocm-uv.txt" ]; then
@@ -384,8 +378,6 @@
       PIP_WHEEL_FLAGS+=" --index https://download.pytorch.org/whl/rocm6.3"
       uv pip install ${PIP_WHEEL_FLAGS} -r "$TLAB_CODE_DIR"/requirements-rocm-uv.txt
 
-=======
->>>>>>> 586f83cf
   else
       echo "No NVIDIA GPU detected drivers detected. Install NVIDIA drivers to enable GPU support."
       echo "https://docs.nvidia.com/cuda/cuda-installation-guide-linux/index.html#pre-installation-actions"
