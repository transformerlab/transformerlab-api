import os
import json
import pytest
from fastapi.testclient import TestClient

# Set environment variables before importing modules
os.environ["TFL_HOME_DIR"] = "./test/tmp/"
os.environ["TFL_WORKSPACE_DIR"] = "./test/tmp"

from api import app

from transformerlab.shared.galleries import gallery_cache_file_path, EXP_RECIPES_GALLERY_FILE


# Test recipe data focused on new functionality: notes and tasks
TEST_EXP_RECIPES = [
    {
        "id": 1,
        "title": "Test Recipe - With Notes",
        "description": "A test recipe with notes to test notes creation",
        "notes": "# Test Recipe Notes\n\nThis is a test recipe for unit testing.\n\n## Features\n- Notes creation\n- Task generation\n\n## Usage\nThis should create a readme.md file in the experiment.",
        "dependencies": [{"type": "model", "name": "test-model"}, {"type": "dataset", "name": "test-dataset"}],
    },
    {
        "id": 2,
        "title": "Test Recipe - With Tasks and Notes",
        "description": "A test recipe that includes both notes and tasks",
        "notes": "# Training Recipe\n\nThis recipe includes training tasks.\n\n## Training Configuration\n- Uses LoRA training\n- Batch size: 4\n- Learning rate: 0.0001",
        "dependencies": [
            {"type": "model", "name": "test-model-2"},
            {"type": "dataset", "name": "test-dataset-for-training"},
        ],
        "tasks": [
            {
                "name": "test_train_task",
                "task_type": "TRAIN",
                "type": "LoRA",
                "plugin": "test_trainer",
                "formatting_template": "{{prompt}}\n{{completion}}",
                "config_json": '{"template_name":"TestTemplate","plugin_name":"test_trainer","model_name":"test-model-2","dataset_name":"test-dataset-for-training","batch_size":"4","learning_rate":"0.0001"}',
            }
        ],
    },
    {
        "id": 3,
        "title": "Test Recipe - Tasks Only",
        "description": "A test recipe with only tasks, no notes",
        "dependencies": [{"type": "model", "name": "test-model-3"}, {"type": "dataset", "name": "test-dataset-3"}],
        "tasks": [
            {
                "name": "single_train_task",
                "task_type": "TRAIN",
                "type": "LoRA",
                "plugin": "mlx_lora_trainer",
                "formatting_template": "{{text}}",
                "config_json": '{"template_name":"NoNotesTemplate","plugin_name":"mlx_lora_trainer","model_name":"test-model-3","dataset_name":"test-dataset-3","batch_size":"8","learning_rate":"0.001"}',
            }
        ],
    },
    {
        "id": 4,
        "title": "Test Recipe - With Adaptor Name",
        "description": "A test recipe that includes adaptor_name in config to test line 281",
        "dependencies": [{"type": "model", "name": "test-model-4"}, {"type": "dataset", "name": "test-dataset-4"}],
        "tasks": [
            {
                "name": "adaptor_train_task",
                "task_type": "TRAIN",
                "type": "LoRA",
                "plugin": "test_trainer",
                "formatting_template": "{{prompt}}\n{{completion}}",
                "config_json": '{"template_name":"AdaptorTest","plugin_name":"test_trainer","model_name":"test-model-4","dataset_name":"test-dataset-4","adaptor_name":"test_adaptor","batch_size":"4","learning_rate":"0.0001"}',
            }
        ],
    },
    {
        "id": 5,
        "title": "Test Recipe - Invalid JSON Config",
        "description": "A test recipe with invalid JSON to test exception handling",
        "dependencies": [{"type": "model", "name": "test-model-5"}, {"type": "dataset", "name": "test-dataset-5"}],
        "tasks": [
            {
                "name": "invalid_json_task",
                "task_type": "TRAIN",
                "type": "LoRA",
                "plugin": "test_trainer",
                "formatting_template": "{{prompt}}\n{{completion}}",
                "config_json": "{invalid json syntax to trigger exception",
            }
        ],
    },
    {
        "id": 6,
        "title": "Test Recipe - With Multiple Task Types",
        "description": "A test recipe that includes training, evaluation and generation tasks",
        "dependencies": [{"type": "model", "name": "test-model-6"}, {"type": "dataset", "name": "test-dataset-6"}],
        "tasks": [
            {
                "name": "multi_train_task",
                "task_type": "TRAIN",
                "type": "LoRA",
                "plugin": "test_trainer",
                "formatting_template": "{{prompt}}\n{{completion}}",
                "config_json": '{"template_name":"TestTemplate","plugin_name":"test_trainer","model_name":"test-model-6","dataset_name":"test-dataset-6","batch_size":"4","learning_rate":"0.0001"}',
            },
            {
                "name": "multi_eval_task",
                "task_type": "EVAL",
                "plugin": "test_evaluator",
                "config_json": '{"template_name":"TestEval","plugin_name":"test_evaluator","model_name":"test-model-6","eval_type":"basic","script_parameters":{"tasks":["mmlu","hellaswag"],"limit":0.5,"device_map":{"model":"auto","tensor_parallel":true}},"eval_dataset":"test-eval-dataset"}',
            },
            {
                "name": "multi_generate_task",
                "task_type": "GENERATE",
                "plugin": "test_generator",
<<<<<<< HEAD
                "config_json": '{"template_name":"TestGen","plugin_name":"test_generator","model_name":"test-model-6","prompt_template":"Generate a response: {{input}}","generation_params":{"max_length":100,"temperature":0.7}}',
            },
        ],
    },
=======
                "config_json": "{\"template_name\":\"TestGen\",\"plugin_name\":\"test_generator\",\"model_name\":\"test-model-6\",\"prompt_template\":\"Generate a response: {{input}}\",\"generation_params\":{\"max_length\":100,\"temperature\":0.7}}"
            }
        ]
    },
    {
        "id": 7,
        "title": "Test Recipe - With Multiple Workflows",
        "description": "A test recipe that includes multiple workflows",
        "dependencies": [
            {
                "type": "model",
                "name": "test-model-8"
            },
            {
                "type": "dataset",
                "name": "test-dataset-8"
            }
        ],
        "tasks": [
            {
                "name": "workflow_train_task",
                "task_type": "TRAIN",
                "type": "LoRA",
                "plugin": "test_trainer",
                "formatting_template": "{{prompt}}\n{{completion}}",
                "config_json": "{\"template_name\":\"MultiWorkflowTrain\",\"plugin_name\":\"test_trainer\",\"model_name\":\"test-model-8\",\"dataset_name\":\"test-dataset-8\",\"batch_size\":\"4\",\"learning_rate\":\"0.0001\"}"
            },
            {
                "name": "workflow_eval_task",
                "task_type": "EVAL",
                "plugin": "test_evaluator", 
                "config_json": "{\"template_name\":\"MultiWorkflowEval\",\"plugin_name\":\"test_evaluator\",\"model_name\":\"test-model-8\",\"tasks\":\"mmlu\",\"limit\":\"0.5\",\"run_name\":\"MultiWorkflowEval\"}"
            }
        ],
        "workflows": [
            {
                "name": "Train_Only_Workflow",
                "config": {
                    "nodes": [
                        {
                            "id": "node_train",
                            "type": "TRAIN",
                            "task": "workflow_train_task",
                            "name": "Training Task",
                            "out": []
                        }
                    ]
                }
            },
            {
                "name": "Train_Eval_Workflow",
                "config": {
                    "nodes": [
                        {
                            "id": "node_train",
                            "type": "TRAIN", 
                            "task": "workflow_train_task",
                            "name": "Training Task",
                            "out": ["node_eval"]
                        },
                        {
                            "id": "node_eval",
                            "type": "EVAL",
                            "task": "workflow_eval_task", 
                            "name": "Evaluation Task",
                            "out": []
                        }
                    ]
                }
            }
        ]
    },
    {
        "id": 8,
        "title": "Test Recipe - With Invalid Workflow Config",
        "description": "A test recipe with invalid workflow config to test error handling",
        "dependencies": [
            {
                "type": "model",
                "name": "test-model-9"
            },
            {
                "type": "dataset",
                "name": "test-dataset-9"
            }
        ],
        "tasks": [
            {
                "name": "invalid_workflow_train_task",
                "task_type": "TRAIN",
                "type": "LoRA",
                "plugin": "test_trainer",
                "formatting_template": "{{prompt}}\n{{completion}}",
                "config_json": "{\"template_name\":\"InvalidWorkflowTrain\",\"plugin_name\":\"test_trainer\",\"model_name\":\"test-model-9\",\"dataset_name\":\"test-dataset-9\",\"batch_size\":\"4\",\"learning_rate\":\"0.0001\"}"
            }
        ],
        "workflows": [
            {
                "name": "Invalid_Workflow",
                "config": "invalid_config_format"
            }
        ]
    },
    {
        "id": 9,
        "title": "Test Recipe - With Named Tasks",
        "description": "A test recipe with explicitly named tasks",
        "dependencies": [
            {
                "type": "model",
                "name": "test-model-10"
            },
            {
                "type": "dataset",
                "name": "test-dataset-10"
            }
        ],
        "tasks": [
            {
                "name": "custom_train_task",
                "task_type": "TRAIN",
                "type": "LoRA",
                "plugin": "test_trainer",
                "formatting_template": "{{prompt}}\n{{completion}}",
                "config_json": "{\"template_name\":\"NamedTaskTrain\",\"plugin_name\":\"test_trainer\",\"model_name\":\"test-model-10\",\"dataset_name\":\"test-dataset-10\",\"batch_size\":\"4\",\"learning_rate\":\"0.0001\"}"
            },
            {
                "name": "custom_eval_task",
                "task_type": "EVAL",
                "plugin": "test_evaluator",
                "config_json": "{\"template_name\":\"NamedTaskEval\",\"plugin_name\":\"test_evaluator\",\"model_name\":\"test-model-10\",\"tasks\":\"mmlu\",\"limit\":\"0.5\",\"run_name\":\"NamedTaskEval\"}"
            }
        ]
    }
>>>>>>> f855a2a2
]


@pytest.fixture(autouse=True)
def setup_test_recipes():
    """Setup test recipe file by overwriting the cached gallery file"""
    cache_file_path = gallery_cache_file_path(EXP_RECIPES_GALLERY_FILE)

    # Store original file if it exists
    original_content = None
    if os.path.exists(cache_file_path):
        with open(cache_file_path, "r") as f:
            original_content = f.read()

    # Ensure the directory exists
    os.makedirs(os.path.dirname(cache_file_path), exist_ok=True)

    # Write our test recipes to the cache file
    with open(cache_file_path, "w") as f:
        json.dump(TEST_EXP_RECIPES, f)

    yield  # This is where the test runs

    # Cleanup: restore original file or remove test file
    if original_content is not None:
        with open(cache_file_path, "w") as f:
            f.write(original_content)
    elif os.path.exists(cache_file_path):
        os.remove(cache_file_path)


def test_recipes_list():
    with TestClient(app) as client:
        resp = client.get("/recipes/list")
        assert resp.status_code == 200
        data = resp.json()
        assert isinstance(data, list)
        assert len(data) >= 6  # Should have our test recipes (updated count)


def test_recipes_get_by_id_with_notes():
    with TestClient(app) as client:
        resp = client.get("/recipes/1")
        assert resp.status_code == 200
        data = resp.json()
        assert data["id"] == 1
        assert data["title"] == "Test Recipe - With Notes"
        assert "notes" in data
        assert "# Test Recipe Notes" in data["notes"]


def test_recipes_get_by_id_with_tasks():
    with TestClient(app) as client:
        resp = client.get("/recipes/2")
        assert resp.status_code == 200
        data = resp.json()
        assert data["id"] == 2
        assert "tasks" in data
        assert len(data["tasks"]) == 1
        assert data["tasks"][0]["task_type"] == "TRAIN"


def test_create_experiment_with_notes():
    with TestClient(app) as client:
        test_experiment_name = f"test_notes_exp_{os.getpid()}"
        resp = client.post(f"/recipes/1/create_experiment?experiment_name={test_experiment_name}")
        assert resp.status_code == 200
        data = resp.json()
        # Should either succeed or have a reasonable response
        assert "status" in data or "message" in data


def test_create_experiment_with_tasks():
    with TestClient(app) as client:
        test_experiment_name = f"test_tasks_exp_{os.getpid()}"
        resp = client.post(f"/recipes/2/create_experiment?experiment_name={test_experiment_name}")
        assert resp.status_code == 200
        data = resp.json()
        assert data["status"] == "success"
        assert "data" in data
        assert "task_results" in data["data"]
        task_results = data["data"]["task_results"]
        assert len(task_results) == 1
        assert task_results[0]["task_name"] == "test_train_task"
        assert task_results[0]["task_type"] == "TRAIN"


def test_create_experiment_tasks_only():
    with TestClient(app) as client:
        test_experiment_name = f"test_tasks_only_{os.getpid()}"
        resp = client.post(f"/recipes/3/create_experiment?experiment_name={test_experiment_name}")
        assert resp.status_code == 200
        data = resp.json()
        # Should either succeed or have a reasonable response
        assert "status" in data or "message" in data


def test_create_experiment_duplicate_name():
    with TestClient(app) as client:
        test_experiment_name = f"duplicate_test_{os.getpid()}"

        # First creation
        resp1 = client.post(f"/recipes/1/create_experiment?experiment_name={test_experiment_name}")
        assert resp1.status_code == 200

        # Second creation with same name should fail
        resp2 = client.post(f"/recipes/1/create_experiment?experiment_name={test_experiment_name}")
        assert resp2.status_code == 200
        data = resp2.json()
        assert data.get("status") == "error"
        assert "already exists" in data.get("message", "")


def test_create_experiment_invalid_recipe_id():
    with TestClient(app) as client:
        test_experiment_name = f"invalid_recipe_test_{os.getpid()}"
        resp = client.post(f"/recipes/999/create_experiment?experiment_name={test_experiment_name}")
        assert resp.status_code == 200
        data = resp.json()
        assert data.get("status") == "error"
        assert "not found" in data.get("message", "")


def test_create_experiment_with_adaptor_name():
    """Test creating experiment with recipe that has adaptor_name in config (covers line 281)"""
    with TestClient(app) as client:
        test_experiment_name = f"test_adaptor_{os.getpid()}"
        resp = client.post(f"/recipes/4/create_experiment?experiment_name={test_experiment_name}")
        assert resp.status_code == 200
        data = resp.json()
        # Should either succeed or have a reasonable response
        assert "status" in data or "message" in data
        # If it succeeds, should have task results
        if data.get("status") == "success":
            assert "data" in data
            assert "task_results" in data["data"]


def test_create_experiment_with_invalid_json_config():
    """Test creating experiment with invalid JSON config to trigger exception handling (covers lines 306-307)"""
    with TestClient(app) as client:
        test_experiment_name = f"test_invalid_json_{os.getpid()}"
        resp = client.post(f"/recipes/5/create_experiment?experiment_name={test_experiment_name}")
        assert resp.status_code == 200
        data = resp.json()
        # Should succeed but with error in task results due to invalid JSON
        assert "status" in data or "message" in data
        if data.get("status") == "success" and "data" in data and "task_results" in data["data"]:
            task_results = data["data"]["task_results"]
            # Should have at least one task result with an error status
            assert len(task_results) > 0
            # At least one task should have error status due to invalid JSON
            has_error = any("error" in result.get("status", "") for result in task_results)
            assert has_error


def test_recipes_get_by_id_with_multiple_task_types():
    """Test that a recipe with multiple task types (TRAIN, EVAL, GENERATE) is handled correctly"""
    with TestClient(app) as client:
        resp = client.get("/recipes/6")
        assert resp.status_code == 200
        data = resp.json()
        assert data["id"] == 6
        assert "tasks" in data
        assert len(data["tasks"]) == 3
        task_types = [task["task_type"] for task in data["tasks"]]
        assert "TRAIN" in task_types
        assert "EVAL" in task_types
        assert "GENERATE" in task_types


def test_create_experiment_with_multiple_task_types():
    """Test creating an experiment with multiple task types"""
    with TestClient(app) as client:
        test_experiment_name = f"test_multi_tasks_{os.getpid()}"
        resp = client.post(f"/recipes/6/create_experiment?experiment_name={test_experiment_name}")
        assert resp.status_code == 200
        data = resp.json()
        assert "status" in data
        if data.get("status") == "success":
            assert "data" in data
            assert "task_results" in data["data"]
            task_results = data["data"]["task_results"]
            assert len(task_results) == 3
<<<<<<< HEAD
            task_types = [result.get("task_type") for result in task_results if "task_type" in result]
=======
            
            # Verify task names and types
            task_names = [result["task_name"] for result in task_results]
            assert "multi_train_task" in task_names
            assert "multi_eval_task" in task_names
            assert "multi_generate_task" in task_names
            
            # Verify task types
            task_types = [result["task_type"] for result in task_results]
>>>>>>> f855a2a2
            assert "TRAIN" in task_types
            assert "EVAL" in task_types
            assert "GENERATE" in task_types


def test_create_experiment_with_script_parameters_list_dict():
    """Test creating experiment with recipe that has list and dict values in script_parameters (covers line 276)"""
    with TestClient(app) as client:
        test_experiment_name = f"test_script_params_{os.getpid()}"
<<<<<<< HEAD
        resp = client.post(f"/recipes/7/create_experiment?experiment_name={test_experiment_name}")
=======
        resp = client.post(
            f"/recipes/10/create_experiment?experiment_name={test_experiment_name}")
>>>>>>> f855a2a2
        assert resp.status_code == 200
        data = resp.json()
        # Should either succeed or have a reasonable response
        assert "status" in data or "message" in data
        # If it succeeds, should have task results
        if data.get("status") == "success":
            assert "data" in data
            assert "task_results" in data["data"]
            task_results = data["data"]["task_results"]
            assert len(task_results) == 1
            # Task should be created successfully with EVAL type
            task_result = task_results[0]
            assert task_result.get("task_type") == "EVAL"
            assert task_result.get("action") == "create_task"
            # This test exercises the code path where list/dict values in script_parameters
            # get converted to JSON strings on line 276


def test_recipes_get_by_id_with_workflows():
    """Test that a recipe with workflows is handled correctly"""
    with TestClient(app) as client:
        resp = client.get("/recipes/7")
        assert resp.status_code == 200
        data = resp.json()
        assert data["id"] == 7
        assert "workflows" in data
        assert len(data["workflows"]) == 2  # Recipe 7 has 2 workflows
        workflow_names = [wf["name"] for wf in data["workflows"]]
        assert "Train_Only_Workflow" in workflow_names
        assert "Train_Eval_Workflow" in workflow_names
        # Check that both workflows have valid config structures
        for workflow in data["workflows"]:
            assert "config" in workflow
            assert "nodes" in workflow["config"]
            assert len(workflow["config"]["nodes"]) > 0


def test_create_experiment_with_workflows():
    """Test creating an experiment with workflows"""
    with TestClient(app) as client:
        test_experiment_name = f"test_workflows_{os.getpid()}"
        resp = client.post(
            f"/recipes/7/create_experiment?experiment_name={test_experiment_name}")
        assert resp.status_code == 200
        data = resp.json()
        assert "status" in data
        if data.get("status") == "success":
            assert "data" in data
            assert "workflow_creation_results" in data["data"]
            workflow_results = data["data"]["workflow_creation_results"]
            assert len(workflow_results) == 2  # Recipe 7 has 2 workflows
            workflow_names = [result.get("workflow_name") for result in workflow_results]
            assert "Train_Only_Workflow" in workflow_names
            assert "Train_Eval_Workflow" in workflow_names
            # All workflows should be created successfully
            for result in workflow_results:
                assert result.get("action") == "create_workflow"
                assert result.get("status") == "success"
                assert "workflow_id" in result


def test_create_experiment_with_multiple_workflows():
    """Test creating an experiment with multiple workflows"""
    with TestClient(app) as client:
        test_experiment_name = f"test_multi_workflows_{os.getpid()}"
        resp = client.post(
            f"/recipes/7/create_experiment?experiment_name={test_experiment_name}")
        assert resp.status_code == 200
        data = resp.json()
        assert "status" in data
        if data.get("status") == "success":
            # Verify tasks were created with correct names
            task_results = data["data"]["task_results"]
            assert len(task_results) == 2
            task_names = [result["task_name"] for result in task_results]
            assert "workflow_train_task" in task_names
            assert "workflow_eval_task" in task_names
            
            # Verify workflows were created with correct task references
            workflow_results = data["data"]["workflow_creation_results"]
            assert len(workflow_results) == 2
            assert all(result["status"] == "success" for result in workflow_results)
            
            # Get the workflows to verify their task references
            workflows_resp = client.get("/recipes/7")
            workflows_data = workflows_resp.json()
            for workflow in workflows_data["workflows"]:
                if workflow["name"] == "Train_Only_Workflow":
                    assert workflow["config"]["nodes"][0]["task"] == "workflow_train_task"
                elif workflow["name"] == "Train_Eval_Workflow":
                    assert workflow["config"]["nodes"][0]["task"] == "workflow_train_task"
                    assert workflow["config"]["nodes"][1]["task"] == "workflow_eval_task"


def test_create_experiment_with_invalid_workflow_config():
    """Test creating experiment with invalid workflow config to test error handling"""
    with TestClient(app) as client:
        test_experiment_name = f"test_invalid_workflow_{os.getpid()}"
        resp = client.post(
            f"/recipes/8/create_experiment?experiment_name={test_experiment_name}")
        assert resp.status_code == 200
        data = resp.json()
        assert "status" in data
        if data.get("status") == "success":
            assert "data" in data
            assert "workflow_creation_results" in data["data"]
            workflow_results = data["data"]["workflow_creation_results"]
            assert len(workflow_results) == 1  # Recipe 8 has 1 invalid workflow
            workflow_result = workflow_results[0]
            assert workflow_result.get("workflow_name") == "Invalid_Workflow"
            assert workflow_result.get("action") == "create_workflow"
            assert "error" in workflow_result.get("status", "")


def test_create_experiment_without_workflows():
    """Test creating an experiment from a recipe without workflows"""
    with TestClient(app) as client:
        test_experiment_name = f"test_no_workflows_{os.getpid()}"
        resp = client.post(
            f"/recipes/6/create_experiment?experiment_name={test_experiment_name}")
        assert resp.status_code == 200
        data = resp.json()
        assert "status" in data
        if data.get("status") == "success":
            assert "data" in data
            # Should have workflow_creation_results but it should be empty
            assert "workflow_creation_results" in data["data"]
            workflow_results = data["data"]["workflow_creation_results"]
            assert len(workflow_results) == 0


def test_recipes_get_by_id_with_multiple_workflows():
    """Test that a recipe with multiple workflows is handled correctly"""
    with TestClient(app) as client:
        resp = client.get("/recipes/7")  # Changed to recipe 7 which has 2 workflows
        assert resp.status_code == 200
        data = resp.json()
        assert data["id"] == 7
        assert "workflows" in data
        assert len(data["workflows"]) == 2  # Recipe 7 has 2 workflows
        workflow_names = [wf["name"] for wf in data["workflows"]]
        assert "Train_Only_Workflow" in workflow_names
        assert "Train_Eval_Workflow" in workflow_names
        # Check that both workflows have valid config structures
        for workflow in data["workflows"]:
            assert "config" in workflow
            assert "nodes" in workflow["config"]
            assert len(workflow["config"]["nodes"]) > 0


def test_create_experiment_with_named_tasks():
    """Test creating an experiment from a recipe with explicitly named tasks."""
    with TestClient(app) as client:
        # Create experiment from recipe with named tasks
        response = client.post("/recipes/9/create_experiment", params={"experiment_name": "named_tasks_test"})
        assert response.status_code == 200
        data = response.json()
        assert data["status"] == "success"
        
        # Verify task results
        task_results = data["data"]["task_results"]
        assert len(task_results) == 2
        
        # Check if task names match those specified in recipe
        assert task_results[0]["task_name"] == "custom_train_task"
        assert task_results[1]["task_name"] == "custom_eval_task"
        
        # Verify other task properties
        assert task_results[0]["task_type"] == "TRAIN"
        assert task_results[1]["task_type"] == "EVAL"
        assert task_results[0]["plugin"] == "test_trainer"
        assert task_results[1]["plugin"] == "test_evaluator"
        
        # Verify both tasks were created successfully
        assert all(result["status"] == "success" for result in task_results)<|MERGE_RESOLUTION|>--- conflicted
+++ resolved
@@ -113,12 +113,6 @@
                 "name": "multi_generate_task",
                 "task_type": "GENERATE",
                 "plugin": "test_generator",
-<<<<<<< HEAD
-                "config_json": '{"template_name":"TestGen","plugin_name":"test_generator","model_name":"test-model-6","prompt_template":"Generate a response: {{input}}","generation_params":{"max_length":100,"temperature":0.7}}',
-            },
-        ],
-    },
-=======
                 "config_json": "{\"template_name\":\"TestGen\",\"plugin_name\":\"test_generator\",\"model_name\":\"test-model-6\",\"prompt_template\":\"Generate a response: {{input}}\",\"generation_params\":{\"max_length\":100,\"temperature\":0.7}}"
             }
         ]
@@ -253,7 +247,6 @@
             }
         ]
     }
->>>>>>> f855a2a2
 ]
 
 
@@ -438,9 +431,6 @@
             assert "task_results" in data["data"]
             task_results = data["data"]["task_results"]
             assert len(task_results) == 3
-<<<<<<< HEAD
-            task_types = [result.get("task_type") for result in task_results if "task_type" in result]
-=======
             
             # Verify task names and types
             task_names = [result["task_name"] for result in task_results]
@@ -450,7 +440,6 @@
             
             # Verify task types
             task_types = [result["task_type"] for result in task_results]
->>>>>>> f855a2a2
             assert "TRAIN" in task_types
             assert "EVAL" in task_types
             assert "GENERATE" in task_types
@@ -460,12 +449,8 @@
     """Test creating experiment with recipe that has list and dict values in script_parameters (covers line 276)"""
     with TestClient(app) as client:
         test_experiment_name = f"test_script_params_{os.getpid()}"
-<<<<<<< HEAD
-        resp = client.post(f"/recipes/7/create_experiment?experiment_name={test_experiment_name}")
-=======
         resp = client.post(
             f"/recipes/10/create_experiment?experiment_name={test_experiment_name}")
->>>>>>> f855a2a2
         assert resp.status_code == 200
         data = resp.json()
         # Should either succeed or have a reasonable response
