--- conflicted
+++ resolved
@@ -20,13 +20,9 @@
 from transformerlab.routers.experiment.evals import run_evaluation_script
 from transformerlab.routers.experiment.generations import run_generation_script
 from lab.dirs import GLOBAL_LOG_PATH
-<<<<<<< HEAD
 from transformerlab.shared.constants import WORKSPACE_DIR
 from lab import dirs as lab_dirs, Job, Experiment
-=======
 from lab.dirs import get_workspace_dir
-from lab import dirs as lab_dirs
->>>>>>> 7b54e447
 from transformerlab.shared import dirs
 
 
@@ -1114,63 +1110,8 @@
 
 async def get_job_output_file_name(job_id: str, plugin_name: str = None, experiment_name: str = None):
     try:
-<<<<<<< HEAD
         job_obj = Job(job_id)
         output_file = job_obj.get_log_path()
-=======
-        job_id = secure_filename(str(job_id))
-
-        # If plugin_name or experiment_name is not provided, get them from job_data
-        if plugin_name is None or experiment_name is None:
-            job = await db_jobs.job_get(job_id)
-            job_data = job["job_data"]
-
-            # Check if it has a custom output file path
-            if job_data.get("output_file_path") is not None:
-                return job_data["output_file_path"]
-
-            if experiment_name is None:
-                experiment_id = job["experiment_id"]
-                experiment = await experiment_get(experiment_id)
-                experiment_name = experiment["name"]
-
-            # Get the plugin name from the job data
-            if plugin_name is None:
-                if "template_id" in job_data:
-                    template_config = job_data["config"]
-                    if "plugin_name" not in template_config:
-                        raise ValueError("Plugin name not found in template config")
-                    plugin_name = template_config["plugin_name"]
-                else:
-                    plugin_name = job_data.get("plugin")
-                    if not plugin_name:
-                        raise ValueError("Plugin not found in job data")
-        else:
-            plugin_name = secure_filename(plugin_name)
-
-        plugin_dir = lab_dirs.plugin_dir_by_name(plugin_name)
-
-        # Try new job directory structure first
-        new_jobs_dir = dirs.get_job_output_dir(experiment_name, job_id)
-        if os.path.exists(os.path.join(new_jobs_dir, f"output_{job_id}.txt")):
-            output_file = os.path.join(new_jobs_dir, f"output_{job_id}.txt")
-
-        # Fall back to old structure for backward compatibility
-        elif os.path.exists(os.path.join(get_workspace_dir(), "jobs", str(job_id), f"output_{job_id}.txt")):
-            output_file = os.path.join(get_workspace_dir(), "jobs", str(job_id), f"output_{job_id}.txt")
-
-        elif os.path.exists(os.path.join(plugin_dir, f"output_{job_id}.txt")):
-            output_file = os.path.join(plugin_dir, f"output_{job_id}.txt")
-        # but it used to be all stored in a single file called output.txt, so check that as well
-        elif os.path.exists(os.path.join(plugin_dir, "output.txt")):
-            output_file = os.path.join(plugin_dir, "output.txt")
-        else:
-            # For export and similar, create the output file path even if it doesn't exist yet
-            if experiment_name:
-                output_file = os.path.join(new_jobs_dir, f"output_{job_id}.txt")
-            else:
-                raise ValueError(f"No output file found for job {job_id}")
->>>>>>> 7b54e447
         return output_file
     except Exception as e:
         raise e
