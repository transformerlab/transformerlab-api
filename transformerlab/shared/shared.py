import asyncio
import json
import os
import re
import shutil
import psutil
import subprocess
import sys
import threading
import time
import unicodedata

from anyio import open_process
from anyio.streams.text import TextReceiveStream
from werkzeug.utils import secure_filename

from transformerlab.db.db import experiment_get, experiment_get_by_name
from transformerlab.db.sync import job_mark_as_complete_if_running, job_update_sync
import transformerlab.db.jobs as db_jobs
from transformerlab.routers.experiment.evals import run_evaluation_script
from transformerlab.routers.experiment.generations import run_generation_script
from transformerlab.shared import dirs
from transformerlab.shared.dirs import GLOBAL_LOG_PATH


def popen_and_call(onExit, input="", output_file=None, *popenArgs, **popenKWArgs):
    """
    Runs a subprocess.Popen, and then calls the function onExit when the
    subprocess completes.

    Use it exactly the way you'd normally use subprocess.Popen, except include a
    callable to execute as the first argument. onExit is a callable object, and
    *popenArgs and **popenKWArgs are simply passed up to subprocess.Popen.

    from https://stackoverflow.com/questions/2581817/python-subprocess-callback-when-cmd-exits

    #TODO: There is an async IO way of doing this instead:
    https://docs.python.org/3/library/asyncio-subprocess.html#asyncio.create_subprocess_exec
    If we use the above then we can probably make onExit a coroutine and await it
    but when I tried to implement it as above, it would not work. The subprocess
    wouldn't work concurrently as expected.
    """

    def runInThread(onExit, popenArgs, popenKWArgs):
        if output_file is not None:
            log = open(output_file, "a")
            # get the current date and time as a string:
            current_time = time.strftime("%Y-%m-%d %H:%M:%S")
            print("Printing to file: " + output_file)
            log.write(f"\n\n-- RUN {current_time}--\n")
            log.flush()
        else:
            print("No output file specified, printing to stdout")
            log = subprocess.PIPE

        proc = subprocess.Popen(*popenArgs, **popenKWArgs, stdin=subprocess.PIPE, stdout=log, stderr=log)
        proc.communicate(input=input.encode("utf-8"))
        proc.wait()
        onExit()
        return

    thread = threading.Thread(target=runInThread, args=(onExit, popenArgs, popenKWArgs))
    thread.start()

    return thread  # returns immediately after the thread starts


def slugify(value, allow_unicode=False):
    """
    Copied from https://github.com/django/django/blob/master/django/utils/text.py
    Convert to ASCII if 'allow_unicode' is False. Convert spaces or repeated
    dashes to single dashes. Remove characters that aren't alphanumerics,
    underscores, or hyphens. Convert to lowercase. Also strip leading and
    trailing whitespace, dashes, and underscores.
    """
    value = str(value)
    if allow_unicode:
        value = unicodedata.normalize("NFKC", value)
    else:
        value = unicodedata.normalize("NFKD", value).encode("ascii", "ignore").decode("ascii")
    value = re.sub(r"[^\w\s-]", "", value.lower())
    return re.sub(r"[-\s]+", "-", value).strip("-_")


async def async_run_python_script_and_update_status(python_script: list[str], job_id: str, begin_string: str):
    """
    Use this script for one time, long running scripts that have a definite end. For example
    downloading a model.

    This function runs a python script and updates the status of the job in the database
    to RUNNING when the python script prints begin_string to stderr

    The FastAPI worker uses stderr, not stdout"""

    print(f"Job {job_id} Running async python script: " + str(python_script))
    # Extract plugin location from the python_script list
    plugin_location = None
    if "--plugin_dir" in python_script:
        for i, arg in enumerate(python_script):
            if arg == "--plugin_dir" and i + 1 < len(python_script):
                plugin_location = python_script[i + 1]
                break

    # Check if plugin has a venv directory
    if plugin_location:
        plugin_location = os.path.normpath(plugin_location)
        if not plugin_location.startswith(dirs.PLUGIN_DIR):
            print(f"Plugin location {plugin_location} is not in {dirs.PLUGIN_DIR}")
            raise Exception(f"Plugin location {plugin_location} is not in {dirs.PLUGIN_DIR}")
        if os.path.exists(os.path.join(plugin_location, "venv")) and os.path.isdir(
            os.path.join(plugin_location, "venv")
        ):
            venv_path = os.path.join(plugin_location, "venv")
            print(f">Plugin has virtual environment, activating venv from {venv_path}")
            venv_python = os.path.join(venv_path, "bin", "python")
            command = [venv_python, *python_script]
        else:
            print(">Using system Python interpreter")
            command = [sys.executable, *python_script]

    else:
        print(">Using system Python interpreter")
        command = [sys.executable, *python_script]  # Skip the original Python interpreter

    process = await open_process(command=command, stderr=subprocess.STDOUT, stdout=subprocess.PIPE)

    # read stderr and print:
    if process.stdout:
        async for text in TextReceiveStream(process.stdout):
            print(">> " + text)
            if begin_string in text:
                print(f"Job {job_id} now in progress!")
                job = await db_jobs.job_get(job_id)
                experiment_id = job["experiment_id"]
                await db_jobs.job_update_status(job_id=job_id, status="RUNNING", experiment_id=experiment_id)

            # Check the job_data column for the stop flag:
            job_row = await db_jobs.job_get(job_id)
            job_data = job_row.get("job_data", None)
            if job_data and job_data.get("stop", False):
                print(f"Job {job_id}: 'stop' flag detected. Cancelling job.")
                raise asyncio.CancelledError()

    try:
        await process.wait()

        if process.returncode == 0:
            print(f"Job {job_id} completed successfully")
            job = await db_jobs.job_get(job_id)
            experiment_id = job["experiment_id"]
            await db_jobs.job_update_status(job_id=job_id, status="COMPLETE", experiment_id=experiment_id)
        else:
            print(f"ERROR: Job {job_id} failed with exit code {process.returncode}.")
            job = await db_jobs.job_get(job_id)
            experiment_id = job["experiment_id"]
            await db_jobs.job_update_status(job_id=job_id, status="FAILED", experiment_id=experiment_id)

        return process

    except asyncio.CancelledError:
        process.kill()
        await process.wait()

        print(f"Job {job_id} cancelled.")

        raise asyncio.CancelledError()


async def read_process_output(process, job_id):
    await process.wait()
    returncode = process.returncode
    if returncode == 0:
        print("Worker Process completed successfully")
    else:
        print(f"ERROR: Worker Process ended with exit code {returncode}.")
    with open(GLOBAL_LOG_PATH, "a") as log:
        log.write(f"Inference Server Terminated with {returncode}.\n")
        log.flush()
    # so we should delete the pid file:
    pid_file = os.path.join(dirs.TEMP_DIR, f"worker_job_{job_id}.pid")
    if os.path.exists(pid_file):
        os.remove(pid_file)


async def async_run_python_daemon_and_update_status(
    python_script: list[str], job_id: str, begin_string: str, set_process_id_function=None
):
    """Use this function for daemon processes, for example setting up a model for inference.
    This function is helpful when the start of the daemon process takes a while. So you can
    wait for "begin_string" to be mentioned in stderr in order to let the caller know that
    the daemon is ready to accept input.

    This function runs a python script and updates the status of the job in the database
    to RUNNING when the python script prints begin_string to stderr

    The FastAPI worker uses stderr, not stdout"""

    print("🏃‍♂️ Running python script: " + str(python_script))

    # Extract plugin location from the python_script list
    plugin_location = None
    for i, arg in enumerate(python_script):
        if arg == "--plugin_dir" and i + 1 < len(python_script):
            plugin_location = python_script[i + 1]
            break

    # Open a file to write the output to:
    log = open(GLOBAL_LOG_PATH, "a")

    # Check if plugin has a venv directory
    if plugin_location:
        plugin_location = os.path.normpath(plugin_location)
        if not plugin_location.startswith(dirs.PLUGIN_DIR):
            print(f"Plugin location {plugin_location} is not in {dirs.PLUGIN_DIR}")
            raise Exception(f"Plugin location {plugin_location} is not in {dirs.PLUGIN_DIR}")
        if os.path.exists(os.path.join(plugin_location, "venv")) and os.path.isdir(
            os.path.join(plugin_location, "venv")
        ):
            venv_path = os.path.join(plugin_location, "venv")
            print(f">Plugin has virtual environment, activating venv from {venv_path}")
            venv_python = os.path.join(venv_path, "bin", "python")
            command = [venv_python, *python_script]
        else:
            print(">Using system Python interpreter")
            command = [sys.executable, *python_script]

    else:
        print(">Using system Python interpreter")
        command = [sys.executable, *python_script]  # Skip the original Python interpreter

    process = await asyncio.create_subprocess_exec(
        *command, stdin=None, stderr=subprocess.STDOUT, stdout=subprocess.PIPE
    )

    pid = process.pid
    pid_file = os.path.join(dirs.TEMP_DIR, f"worker_job_{job_id}.pid")
    with open(pid_file, "w") as f:
        f.write(str(pid))

    line = await process.stdout.readline()
    error_msg = None
    while line:
        decoded = line.decode()

        # If we hit the begin_string then the daemon is started and we can return!
        if begin_string in decoded:
            if set_process_id_function is not None:
                if set_process_id_function:
                    set_process_id_function(process)
            print(f"Worker job {job_id} started successfully")
            job = await db_jobs.job_get(job_id)
            experiment_id = job["experiment_id"]
            await db_jobs.job_update_status(job_id=job_id, status="COMPLETE", experiment_id=experiment_id)

            # Schedule the read_process_output coroutine in the current event
            # so we can keep watching this process, but return back to the caller
            # so that the REST call can complete
            asyncio.create_task(read_process_output(process, job_id))

            return process

        # Watch the output for any errors and store the latest error
        elif ("stderr" in decoded) and ("ERROR" in decoded):
            error_msg = decoded.split("| ")[-1]

        if log:
            log.write(decoded)
            log.flush()
        log.flush()
        line = await process.stdout.readline()

    # If we're here then stdout didn't return and we didn't start the daemon
    # Wait on the process and return the error
    await process.wait()
    returncode = process.returncode
    if not error_msg:
        error_msg = f"Process terminated prematurely with exit code {returncode}"

    print(f"ERROR: Worker job {job_id} failed with exit code {returncode}.")
    print(error_msg)
    job = await db_jobs.job_get(job_id)
    experiment_id = job["experiment_id"]
    await db_jobs.job_update_status(job_id=job_id, status="FAILED", error_msg=error_msg, experiment_id=experiment_id)
    return process


async def run_job(job_id: str, job_config, experiment_name: str = "default", job_details: dict = None):
    # This runs a specified job number defined
    # by template_id
    print("Running job: " + str(job_id))

    print("Job Config: " + str(job_config))
    print("Job Details: " + str(job_details))
    master_job_type = job_details["type"]
    print(master_job_type)

    # Handle TASK jobs separately - they are simple and don't need the common setup
    if master_job_type == "TASK":
        """we define a TASK job as a job where we just ask
        the worker to run the related python script, passing in the parameters
        that are defined in job_config"""
        # plugin = job_config["plugin"]
        # update task to be marked as COMPLETE:
        job = await db_jobs.job_get(job_id)
        experiment_id = job["experiment_id"]
        await db_jobs.job_update_status(job_id=job_id, status="COMPLETE", experiment_id=experiment_id)
        # implement rest later
        return {"status": "complete", "job_id": job_id, "message": "Task job completed successfully"}

    # Common setup for all other job types
    WORKSPACE_DIR = dirs.WORKSPACE_DIR
    output_temp_file_dir = os.path.join(WORKSPACE_DIR, "jobs", str(job_id))
    if not os.path.exists(output_temp_file_dir):
        os.makedirs(output_temp_file_dir)

    # Get experiment details for job types that need them
    experiment = None
    experiment_id = None
    if master_job_type in ["EVAL", "GENERATE"]:
        experiment = await experiment_get_by_name(experiment_name)
        experiment_id = experiment["id"]
    elif master_job_type == "EXPORT":
        # For EXPORT, experiment_id comes from job_details
        experiment_id = int(job_details["experiment_id"])

    # Extract plugin name consistently across all job types
    plugin_name = None
    if master_job_type in ["EVAL", "GENERATE"]:
        plugin_name = job_config["plugin"]
    else:
        # For other job types (LoRA, pretraining, embedding, export), get from nested config
        template_config = job_config["config"]
        plugin_name = str(template_config["plugin_name"])

    # Common plugin location check for job types that use plugins
    if plugin_name:
        plugin_location = dirs.plugin_dir_by_name(plugin_name)
        if not os.path.exists(plugin_location):
            await db_jobs.job_update_status(job_id, "FAILED")
            error_msg = f"{master_job_type} job failed: No plugin found"
            return {"status": "error", "job_id": job_id, "message": error_msg}

    # Handle different master job types
    if master_job_type == "EVAL":
        eval_name = job_config.get("evaluator", "")
        job = await db_jobs.job_get(job_id)
        experiment_id = job["experiment_id"]
        await db_jobs.job_update_status(job_id=job_id, status="RUNNING", experiment_id=experiment_id)
        print("Running evaluation script")

        evals_output_file = os.path.join(output_temp_file_dir, f"output_{job_id}.txt")
        # Create output file if it doesn't exist
        if not os.path.exists(evals_output_file):
            with open(evals_output_file, "w") as f:
                f.write("")
        await run_evaluation_script(experiment_id, plugin_name, eval_name, job_id)
        # Check if stop button was clicked and update status accordingly
        job_row = await db_jobs.job_get(job_id)
        job_data = job_row.get("job_data", None)
        if job_data is None:
            job = await db_jobs.job_get(job_id)
            experiment_id = job["experiment_id"]
            await db_jobs.job_update_status(job_id=job_id, status="FAILED", experiment_id=experiment_id)
            return {"status": "error", "job_id": job_id, "message": "Evaluation job failed: No job data found"}

        if job_data.get("stop", False):
            job = await db_jobs.job_get(job_id)
            experiment_id = job["experiment_id"]
            await db_jobs.job_update_status(job_id=job_id, status="STOPPED", experiment_id=experiment_id)
            return {"status": "stopped", "job_id": job_id, "message": "Evaluation job was stopped by user"}
        else:
            # Only set to COMPLETE if not already FAILED
            job = await db_jobs.job_get(job_id)
            experiment_id = job["experiment_id"]
            current_status = await db_jobs.job_get_status(job_id, experiment_id)
            if current_status != "FAILED":
                job = await db_jobs.job_get(job_id)
                experiment_id = job["experiment_id"]
                await db_jobs.job_update_status(job_id=job_id, status="COMPLETE", experiment_id=experiment_id)
            return {"status": "complete", "job_id": job_id, "message": "Evaluation job completed successfully"}

    elif master_job_type == "GENERATE":
        generation_name = job_config["generator"]
        job = await db_jobs.job_get(job_id)
        experiment_id = job["experiment_id"]
        await db_jobs.job_update_status(job_id=job_id, status="RUNNING", experiment_id=experiment_id)
        print("Running generation script")

        gen_output_file = os.path.join(output_temp_file_dir, f"output_{job_id}.txt")
        # Create output file if it doesn't exist
        if not os.path.exists(gen_output_file):
            with open(gen_output_file, "w") as f:
                f.write("")

        await run_generation_script(experiment_id, plugin_name, generation_name, job_id)

        # Check should_stop flag and update status accordingly
        job_row = await db_jobs.job_get(job_id)
        job_data = job_row.get("job_data", None)
        if job_data is None:
            job = await db_jobs.job_get(job_id)
            experiment_id = job["experiment_id"]
            await db_jobs.job_update_status(job_id=job_id, status="FAILED", experiment_id=experiment_id)
            return {"status": "error", "job_id": job_id, "message": "Generation job failed: No job data found"}

        if job_data.get("stop", False):
            job = await db_jobs.job_get(job_id)
            experiment_id = job["experiment_id"]
            await db_jobs.job_update_status(job_id=job_id, status="STOPPED", experiment_id=experiment_id)
            return {"status": "stopped", "job_id": job_id, "message": "Generation job was stopped by user"}
        else:
            # Only set to COMPLETE if not already FAILED
            job = await db_jobs.job_get(job_id)
            experiment_id = job["experiment_id"]
            current_status = await db_jobs.job_get_status(job_id, experiment_id)
            if current_status != "FAILED":
                job = await db_jobs.job_get(job_id)
                experiment_id = job["experiment_id"]
                await db_jobs.job_update_status(job_id=job_id, status="COMPLETE", experiment_id=experiment_id)
            return {"status": "complete", "job_id": job_id, "message": "Generation job completed successfully"}

    elif master_job_type == "EXPORT":
<<<<<<< HEAD
        plugin_name = job_config["plugin"]
        job = await db_jobs.job_get(job_id)
        experiment_id = job["experiment_id"]
        await db_jobs.job_update_status(job_id=job_id, status="RUNNING", experiment_id=experiment_id)
=======
        await db_jobs.job_update_status(job_id, "RUNNING")
>>>>>>> 43de6fde
        print("Running export script")

        export_output_file = os.path.join(output_temp_file_dir, f"output_{job_id}.txt")
        # Create output file if it doesn't exist
        if not os.path.exists(export_output_file):
            with open(export_output_file, "w") as f:
                f.write("")

        # Run the export script using the existing run_exporter_script function
        from transformerlab.routers.experiment.export import run_exporter_script

        config = job_config["config"]
        # Extract parameters from the job config - note: plugin_name is already set above
        plugin_architecture = config["output_model_architecture"]
        plugin_params = json.dumps(config["params"])

        # Call the existing run_exporter_script function with the existing job_id
        result = await run_exporter_script(
            id=experiment_id,
            plugin_name=plugin_name,
            plugin_architecture=plugin_architecture,
            plugin_params=plugin_params,
            job_id=job_id,
        )

        # Check the result and update job status accordingly
        if result.get("status") == "success":
            # Only set to COMPLETE if not already FAILED
            job = await db_jobs.job_get(job_id)
            experiment_id = job["experiment_id"]
            current_status = await db_jobs.job_get_status(job_id, experiment_id)
            if current_status != "FAILED":
                job = await db_jobs.job_get(job_id)
                experiment_id = job["experiment_id"]
                await db_jobs.job_update_status(job_id=job_id, status="COMPLETE", experiment_id=experiment_id)
                print(f"Export job {job_id} completed successfully")
            return {"status": "complete", "job_id": job_id, "message": "Export job completed successfully"}

        else:
            job = await db_jobs.job_get(job_id)
            experiment_id = job["experiment_id"]
            await db_jobs.job_update_status(job_id=job_id, status="FAILED", experiment_id=experiment_id)
            print(f"Export job {job_id} failed")
            return {"status": "error", "job_id": job_id, "message": result.get("message", "Export job failed")}

    # Handle remaining job types that use the plugin harness (LoRA, pretraining, embedding)
    job_type = job_config["config"]["type"]

<<<<<<< HEAD
    # Get the plugin script name:
    template_config = job_config["config"]
    plugin_name = str(template_config["plugin_name"])

    # Get the job details from the database:
    job_details = await db_jobs.job_get(job_id)
=======
    # Get the job details from the database for these job types
    job_details_from_db = await db_jobs.job_get(job_id)
    experiment_id = job_details_from_db["experiment_id"]
>>>>>>> 43de6fde
    # Get the experiment details from the database:
    experiment_details = await experiment_get(job_details["experiment_id"])
    print("Experiment Details: ", experiment_details)
    experiment_details_as_string = json.dumps(experiment_details)
    experiment_name = experiment_details["name"]
    experiment_dir = dirs.experiment_dir_by_name(experiment_name)

    # plugin_name and plugin_location are already set above
    output_file = os.path.join(output_temp_file_dir, f"output_{job_id}.txt")

    def on_train_complete():
        print("Training Job: The process has finished")
        job_mark_as_complete_if_running(job_id, experiment_id)
        end_time = time.strftime("%Y-%m-%d %H:%M:%S")
        asyncio.run(db_jobs.job_update_job_data_insert_key_value(job_id, "end_time", end_time, experiment_id))

    def on_job_complete():
        job_update_sync(job_id, "COMPLETE")
        end_time = time.strftime("%Y-%m-%d %H:%M:%S")
        asyncio.run(db_jobs.job_update_job_data_insert_key_value(job_id, "end_time", end_time, experiment_id))

    if job_type == "LoRA":
        template_config = job_config["config"]  # Get the config for this job type
        model_name = template_config["model_name"]
        model_name = secure_filename(model_name)
        adaptor_name = template_config.get("adaptor_name", "adaptor")
        template_config["job_id"] = job_id
        template_config["adaptor_output_dir"] = os.path.join(dirs.WORKSPACE_DIR, "adaptors", model_name, adaptor_name)
        template_config["output_dir"] = os.path.join(
            experiment_dir,
            "tensorboards",
            template_config["template_name"],
        )
        # Check if plugin has a venv directory
        venv_path = os.path.join(plugin_location, "venv")
        job = await db_jobs.job_get(job_id)
        experiment_id = job["experiment_id"]
        await db_jobs.job_update_status(job_id=job_id, status="RUNNING", experiment_id=experiment_id)
        start_time = time.strftime("%Y-%m-%d %H:%M:%S")
        await db_jobs.job_update_job_data_insert_key_value(job_id, "start_time", start_time, experiment_id)

        if os.path.exists(venv_path) and os.path.isdir(venv_path):
            venv_python = os.path.join(venv_path, "bin", "python")

        tempdir = os.path.join(dirs.WORKSPACE_DIR, "temp")
        if not os.path.exists(tempdir):
            os.makedirs(tempdir)
        # Check if hyperparameter sweep is requested
        run_sweeps = template_config.get("run_sweeps", False)
        # if run_sweeps in ["on", "true", "yes"]:
        if run_sweeps:
            print(f"Hyperparameter sweep requested for job {job_id}")

            # Get sweep configuration
            sweep_config = template_config.get("sweep_config", {})
            if isinstance(sweep_config, str):
                try:
                    sweep_config = json.loads(sweep_config)
                except json.JSONDecodeError:
                    print(f"Error decoding sweep config JSON: {sweep_config}. Using default sweep configuration.")
                    sweep_config = {
                        "learning_rate": ["1e-5", "3e-5", "5e-5"],
                        "lora_rank": ["8", "16", "32"],
                        "lora_alpha": ["16", "32", "64"],
                        "batch_size": ["4", "8"],
                    }

            if not sweep_config:
                print("No sweep configuration provided. Using default sweep parameters.")
                sweep_config = {
                    "learning_rate": ["1e-5", "3e-5", "5e-5"],
                    # "lora_rank": ["8", "16", "32"],
                    # "lora_alpha": ["16", "32", "64"],
                    # "batch_size": ["4", "8"],
                }

            print(f"Sweep configuration: {json.dumps(sweep_config, indent=2)}")

            # Create sweep directory to store results
            sweep_dir = os.path.join(template_config["output_dir"], f"sweep_{job_id}")
            os.makedirs(sweep_dir, exist_ok=True)

            # Generate all configurations
            from itertools import product

            # Get all parameter names and their possible values
            param_names = list(sweep_config.keys())
            param_values = [sweep_config[name] for name in param_names]

            # Generate all combinations using product
            configs = []
            for values in product(*param_values):
                config = dict(zip(param_names, values))
                configs.append(config)

            total_configs = len(configs)
            print(f"Generated {total_configs} configurations for sweep")

            # Initialize sweep tracking
            await db_jobs.job_update_job_data_insert_key_value(job_id, "sweep_total", str(total_configs), experiment_id)
            await db_jobs.job_update_job_data_insert_key_value(job_id, "sweep_current", "0", experiment_id)

            # Get metrics configuration
            metric_name = template_config.get("sweep_metric", "eval/loss")
            lower_is_better = template_config.get("lower_is_better", "true").lower() in ["true", "yes", "on"]
            best_metric = float("inf") if lower_is_better else float("-inf")
            best_config = None

            # Store results for each run
            results = []

            # Run each configuration sequentially
            for i, config_params in enumerate(configs):
                print(f"\n--- Running configuration {i + 1}/{total_configs} ---")
                print(f"Parameters: {json.dumps(config_params, indent=2)}")

                # Create a unique run directory
                run_dir = os.path.join(sweep_dir, f"run_{i + 1}")
                os.makedirs(run_dir, exist_ok=True)

                # Create a unique adaptor directory for this run
                run_adaptor_dir = os.path.join(
                    dirs.WORKSPACE_DIR, "adaptors", secure_filename(model_name), f"{adaptor_name}_sweep_{i + 1}"
                )
                os.makedirs(run_adaptor_dir, exist_ok=True)

                # Create a copy of the template config for this run
                run_config = template_config.copy()

                # Update with the specific parameter values for this run
                for param_name, param_value in config_params.items():
                    run_config[param_name] = param_value

                # Set unique directories for this run
                run_config["output_dir"] = run_dir
                run_config["adaptor_output_dir"] = run_adaptor_dir

                # Create input file for this run
                run_input_file = os.path.join(tempdir, f"plugin_input_{job_id}_run_{i + 1}.json")
                run_input_contents = {"experiment": experiment_details, "config": run_config}
                with open(run_input_file, "w") as outfile:
                    json.dump(run_input_contents, outfile, indent=4)

                # Update job progress
                await db_jobs.job_update_sweep_progress(job_id, int((i / total_configs) * 100), experiment_id)
                await db_jobs.job_update_job_data_insert_key_value(job_id, "sweep_current", str(i + 1), experiment_id)
                await db_jobs.job_update_job_data_insert_key_value(
                    job_id, "sweep_running_config", json.dumps(config_params)
                )

                # Run the training job with this configuration
                run_output_file = os.path.join(sweep_dir, f"output_sweep_{job_id}.txt")
                await db_jobs.job_update_job_data_insert_key_value(
                    job_id, "sweep_output_file", os.path.join(sweep_dir, f"output_sweep_{job_id}.txt")
                )

                # Create command for this run
                if os.path.exists(venv_path) and os.path.isdir(venv_path):
                    print(f">Plugin has virtual environment, activating venv from {venv_path}")
                    venv_python = os.path.join(venv_path, "bin", "python")
                    run_command = [
                        venv_python,
                        dirs.PLUGIN_HARNESS,
                        "--plugin_dir",
                        plugin_location,
                        "--input_file",
                        run_input_file,
                        "--experiment_name",
                        experiment_name,
                    ]
                else:
                    print(">Using system Python interpreter")
                    run_command = [
                        sys.executable,
                        dirs.PLUGIN_HARNESS,
                        "--plugin_dir",
                        plugin_location,
                        "--input_file",
                        run_input_file,
                        "--experiment_name",
                        experiment_name,
                    ]

                # Replace synchronous subprocess.run with asyncio
                async def run_process_async(cmd, output_file):
                    # Open file for writing
                    with open(output_file, "a") as f:
                        # Create subprocess with piped stdout
                        process = await asyncio.create_subprocess_exec(
                            *cmd, stdout=asyncio.subprocess.PIPE, stderr=asyncio.subprocess.STDOUT
                        )

                        # Process output in real-time
                        while True:
                            line = await process.stdout.readline()
                            if not line:
                                break

                            # Decode and write to file
                            decoded_line = line.decode("utf-8")
                            f.write(f"\n[Run {i + 1}/{total_configs}]: {decoded_line.strip()}")
                            f.flush()

                        # Wait for process to complete
                        await process.wait()
                        return process.returncode

                # Run the process asynchronously
                await run_process_async(run_command, run_output_file)

                # Delete the output adaptor directory if it exists
                if os.path.exists(run_adaptor_dir) and os.path.isdir(run_adaptor_dir):
                    print(f"Deleting adaptor directory: {run_adaptor_dir}")
                    shutil.rmtree(run_adaptor_dir, ignore_errors=True)

                # Check job data for training metrics
                try:
                    # Get latest metrics from job_data (assuming plugin saved metrics there)
                    metrics_path = os.path.join(run_dir, "metrics.json")
                    if os.path.exists(metrics_path):
                        with open(metrics_path, "r") as f:
                            run_metrics = json.load(f)
                    else:
                        # Fallback to a default metric value if no metrics found
                        run_metrics = {metric_name: 0.0}

                    # Track results
                    results.append(
                        {
                            "config": config_params,
                            "metrics": run_metrics,
                            "run_dir": run_dir,
                            "adaptor_dir": run_adaptor_dir,
                        }
                    )

                    # Check if this is the best result so far
                    if metric_name in run_metrics:
                        metric_value = run_metrics[metric_name]
                        is_better = (lower_is_better and metric_value < best_metric) or (
                            not lower_is_better and metric_value > best_metric
                        )

                        if best_config is None or is_better:
                            best_metric = metric_value
                            best_config = config_params.copy()

                            # Update job data with current best
                            await db_jobs.job_update_job_data_insert_key_value(
                                job_id, "sweep_best_config", json.dumps(best_config)
                            )
                            await db_jobs.job_update_job_data_insert_key_value(
                                job_id, "sweep_best_metric", json.dumps({metric_name: best_metric})
                            )
                except Exception as e:
                    print(f"Error processing metrics for run {i + 1}: {str(e)}")
                    results.append(
                        {"config": config_params, "error": str(e), "run_dir": run_dir, "adaptor_dir": run_adaptor_dir}
                    )

            # Save all results
            sweep_results = {
                "sweep_config": sweep_config,
                "results": results,
                "best_config": best_config,
                "best_metric": {metric_name: best_metric},
                "metric_name": metric_name,
                "lower_is_better": lower_is_better,
            }

            sweep_results_file = os.path.join(sweep_dir, "sweep_results.json")
            with open(sweep_results_file, "w") as f:
                json.dump(sweep_results, f, indent=2)

            await db_jobs.job_update_job_data_insert_key_value(
                job_id, "sweep_results_file", sweep_results_file, experiment_id
            )

            print("\n--- Sweep completed ---")
            print(f"Best configuration: {json.dumps(best_config, indent=2)}")
            print(f"Best {metric_name}: {best_metric}")
            await db_jobs.job_update_sweep_progress(job_id, 100, experiment_id)

            # Optionally train final model with best configuration
            train_final_model = template_config.get("train_final_model", True)
            if train_final_model and best_config:
                print("\n--- Training final model with best configuration ---")

                # Use the original output and adaptor directories for the final model
                final_config = template_config.copy()

                # Update with best parameters
                for param_name, param_value in best_config.items():
                    final_config[param_name] = param_value

                # Create input file for final run
                final_input_file = os.path.join(tempdir, f"plugin_input_{job_id}_final.json")
                final_input_contents = {"experiment": experiment_details, "config": final_config}
                with open(final_input_file, "w") as outfile:
                    json.dump(final_input_contents, outfile, indent=4)

                # Use the appropriate python interpreter
                if os.path.exists(venv_path) and os.path.isdir(venv_path):
                    venv_python = os.path.join(venv_path, "bin", "python")
                    final_command = [
                        venv_python,
                        dirs.PLUGIN_HARNESS,
                        "--plugin_dir",
                        plugin_location,
                        "--input_file",
                        final_input_file,
                        "--experiment_name",
                        experiment_name,
                    ]
                else:
                    final_command = [
                        sys.executable,
                        dirs.PLUGIN_HARNESS,
                        "--plugin_dir",
                        plugin_location,
                        "--input_file",
                        final_input_file,
                        "--experiment_name",
                        experiment_name,
                    ]

                # Run the final training synchronously
                popen_and_call(on_train_complete, experiment_details_as_string, output_file, final_command)
                return

            return

        else:
            # Create a file in the temp directory to store the inputs:
            tempdir = os.path.join(dirs.WORKSPACE_DIR, "temp")
            if not os.path.exists(tempdir):
                os.makedirs(tempdir)
            input_file = os.path.join(tempdir, f"plugin_input_{job_id}.json")
            # The following two ifs convert nested JSON strings to JSON objects -- this is a hack
            # and should be done in the API itself
            if "config" in experiment_details:
                experiment_details["config"] = json.loads(experiment_details["config"])
                if "inferenceParams" in experiment_details["config"]:
                    experiment_details["config"]["inferenceParams"] = json.loads(
                        experiment_details["config"]["inferenceParams"]
                    )
            input_contents = {"experiment": experiment_details, "config": template_config}
            with open(input_file, "w") as outfile:
                json.dump(input_contents, outfile, indent=4)

            start_time = time.strftime("%Y-%m-%d %H:%M:%S")
            await db_jobs.job_update_job_data_insert_key_value(job_id, "start_time", start_time, experiment_id)

            # Check if plugin has a venv directory
            venv_path = os.path.join(plugin_location, "venv")
            print("No hyperparameter sweep requested, running single job")
            if os.path.exists(venv_path) and os.path.isdir(venv_path):
                print(f">Plugin has virtual environment, activating venv from {venv_path}")
                venv_python = os.path.join(venv_path, "bin", "python")
                # Construct command that first activates venv then runs script
                training_popen_command = [
                    venv_python,
                    dirs.PLUGIN_HARNESS,
                    "--plugin_dir",
                    plugin_location,
                    "--input_file",
                    input_file,
                    "--experiment_name",
                    experiment_name,
                ]

            else:
                print(">Using system Python interpreter")
                training_popen_command = [
                    sys.executable,
                    dirs.PLUGIN_HARNESS,
                    "--plugin_dir",
                    plugin_location,
                    "--input_file",
                    input_file,
                    "--experiment_name",
                    experiment_name,
                ]

        popen_and_call(on_train_complete, experiment_details_as_string, output_file, training_popen_command)

    elif job_type == "pretraining":
        template_config = job_config["config"]
        template_config["job_id"] = job_id
        template_config["output_dir"] = os.path.join(
            experiment_dir,
            "tensorboards",
            template_config["template_name"],
        )

        # Create a file in the temp directory to store the inputs:
        tempdir = os.path.join(dirs.WORKSPACE_DIR, "temp")
        if not os.path.exists(tempdir):
            os.makedirs(tempdir)
        input_file = os.path.join(tempdir, f"plugin_input_{job_id}.json")
        # The following two ifs convert nested JSON strings to JSON objects -- this is a hack
        # and should be done in the API itself
        if "config" in experiment_details:
            experiment_details["config"] = json.loads(experiment_details["config"])
            if "inferenceParams" in experiment_details["config"]:
                experiment_details["config"]["inferenceParams"] = json.loads(
                    experiment_details["config"]["inferenceParams"]
                )
        input_contents = {"experiment": experiment_details, "config": template_config}
        with open(input_file, "w") as outfile:
            json.dump(input_contents, outfile, indent=4)

        start_time = time.strftime("%Y-%m-%d %H:%M:%S")
        await db_jobs.job_update_job_data_insert_key_value(job_id, "start_time", start_time, experiment_id)

        # Check if plugin has a venv directory
        venv_path = os.path.join(plugin_location, "venv")
        if os.path.exists(venv_path) and os.path.isdir(venv_path):
            print(f">Plugin has virtual environment, activating venv from {venv_path}")
            venv_python = os.path.join(venv_path, "bin", "python")
            # Construct command that first activates venv then runs script
            training_popen_command = [
                venv_python,
                dirs.PLUGIN_HARNESS,
                "--plugin_dir",
                plugin_location,
                "--input_file",
                input_file,
                "--experiment_name",
                experiment_name,
            ]
        else:
            print(">Using system Python interpreter")
            training_popen_command = [
                sys.executable,
                dirs.PLUGIN_HARNESS,
                "--plugin_dir",
                plugin_location,
                "--input_file",
                input_file,
                "--experiment_name",
                experiment_name,
            ]

        popen_and_call(on_train_complete, experiment_details_as_string, output_file, training_popen_command)

    elif job_type == "embedding":
        template_config = job_config["config"]
        template_config["job_id"] = job_id
        template_config["output_dir"] = os.path.join(
            experiment_dir,
            "tensorboards",
            template_config["template_name"],
        )

        if not os.path.exists(output_file):
            with open(output_file, "w") as f:
                f.write("")

        # Create a file in the temp directory to store the inputs:
        tempdir = os.path.join(dirs.WORKSPACE_DIR, "temp")
        if not os.path.exists(tempdir):
            os.makedirs(tempdir)
        input_file = os.path.join(tempdir, f"plugin_input_{job_id}.json")
        # The following two ifs convert nested JSON strings to JSON objects -- this is a hack
        # and should be done in the API itself
        if "config" in experiment_details:
            experiment_details["config"] = json.loads(experiment_details["config"])
            if "inferenceParams" in experiment_details["config"]:
                experiment_details["config"]["inferenceParams"] = json.loads(
                    experiment_details["config"]["inferenceParams"]
                )
        input_contents = {"experiment": experiment_details, "config": template_config}
        with open(input_file, "w") as outfile:
            json.dump(input_contents, outfile, indent=4)

        start_time = time.strftime("%Y-%m-%d %H:%M:%S")
        await db_jobs.job_update_job_data_insert_key_value(job_id, "start_time", start_time, experiment_id)

        # Check if plugin has a venv directory
        venv_path = os.path.join(plugin_location, "venv")
        if os.path.exists(venv_path) and os.path.isdir(venv_path):
            print(f">Plugin has virtual environment, activating venv from {venv_path}")
            venv_python = os.path.join(venv_path, "bin", "python")
            # Construct command that first activates venv then runs script
            training_popen_command = [
                venv_python,
                dirs.PLUGIN_HARNESS,
                "--plugin_dir",
                plugin_location,
                "--input_file",
                input_file,
                "--experiment_name",
                experiment_name,
            ]
        else:
            print(">Using system Python interpreter")
            training_popen_command = [
                sys.executable,
                dirs.PLUGIN_HARNESS,
                "--plugin_dir",
                plugin_location,
                "--input_file",
                input_file,
                "--experiment_name",
                experiment_name,
            ]

        popen_and_call(on_train_complete, experiment_details_as_string, output_file, training_popen_command)

    else:
        print("I don't know what to do with this job type: " + job_type)
        on_job_complete()

    job = await db_jobs.job_get(job_id)
    experiment_id = job["experiment_id"]
    await db_jobs.job_update_status(job_id=job_id, status="RUNNING", experiment_id=experiment_id)
    return


rainbow = [
    "\033[38;5;196m",
    "\033[38;5;202m",
    "\033[38;5;226m",
    "\033[38;5;082m",
    "\033[38;5;021m",
    "\033[38;5;093m",
    "\033[38;5;163m",
]
reset = "\033[0m"


def print_in_rainbow(text):
    for i, line in enumerate(text.split("\n")):
        chunks = [line[i : i + 6] for i in range(0, len(line), 6)]
        for j, chunk in enumerate(chunks):
            print(rainbow[j % len(rainbow)], end="")
            print(chunk, end="")
            print(reset, end="")
        print("", flush=True)


def kill_sglang_subprocesses():
    current_pid = os.getpid()
    for proc in psutil.process_iter(attrs=["pid", "name", "cmdline"]):
        try:
            if proc.pid == current_pid:
                continue  # Skip self

            cmdline_list = proc.info.get("cmdline")
            if not cmdline_list:  # Handles None or empty list
                continue

            cmdline = " ".join(cmdline_list)
            if "sglang" in cmdline or "sglang::scheduler" in cmdline:
                proc.kill()
        except (psutil.NoSuchProcess, psutil.AccessDenied, psutil.ZombieProcess):
            continue<|MERGE_RESOLUTION|>--- conflicted
+++ resolved
@@ -420,14 +420,10 @@
             return {"status": "complete", "job_id": job_id, "message": "Generation job completed successfully"}
 
     elif master_job_type == "EXPORT":
-<<<<<<< HEAD
         plugin_name = job_config["plugin"]
         job = await db_jobs.job_get(job_id)
         experiment_id = job["experiment_id"]
         await db_jobs.job_update_status(job_id=job_id, status="RUNNING", experiment_id=experiment_id)
-=======
-        await db_jobs.job_update_status(job_id, "RUNNING")
->>>>>>> 43de6fde
         print("Running export script")
 
         export_output_file = os.path.join(output_temp_file_dir, f"output_{job_id}.txt")
@@ -476,18 +472,10 @@
     # Handle remaining job types that use the plugin harness (LoRA, pretraining, embedding)
     job_type = job_config["config"]["type"]
 
-<<<<<<< HEAD
-    # Get the plugin script name:
-    template_config = job_config["config"]
-    plugin_name = str(template_config["plugin_name"])
-
-    # Get the job details from the database:
-    job_details = await db_jobs.job_get(job_id)
-=======
     # Get the job details from the database for these job types
     job_details_from_db = await db_jobs.job_get(job_id)
     experiment_id = job_details_from_db["experiment_id"]
->>>>>>> 43de6fde
+
     # Get the experiment details from the database:
     experiment_details = await experiment_get(job_details["experiment_id"])
     print("Experiment Details: ", experiment_details)
