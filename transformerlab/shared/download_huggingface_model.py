--- conflicted
+++ resolved
@@ -14,11 +14,10 @@
 
 
 DATABASE_FILE_NAME = f"{HOME_DIR}/llmlab.sqlite3"
-
-<<<<<<< HEAD
-=======
-from lab import HOME_DIR
->>>>>>> 7500cdad
+WORKSPACE_DIR = os.environ.get("_TFL_WORKSPACE_DIR")
+if WORKSPACE_DIR is None:
+    raise EnvironmentError("Environment variable _TFL_WORKSPACE_DIR is not set!")
+
 
 # If there is an error set returncode and error_msg
 # returncode is used by API to know about errors and
@@ -32,7 +31,6 @@
 error_msg = False
 
 
-<<<<<<< HEAD
 # Global variables for cache-based progress tracking
 _cache_stop_monitoring = False
 
@@ -203,14 +201,6 @@
             time.sleep(5)  # Wait longer on error
     
     print("Progress monitoring stopped")
-
-
-=======
-DATABASE_FILE_NAME = f"{HOME_DIR}/llmlab.sqlite3"
->>>>>>> 7500cdad
-WORKSPACE_DIR = os.environ.get("_TFL_WORKSPACE_DIR")
-if WORKSPACE_DIR is None:
-    raise EnvironmentError("Environment variable _TFL_WORKSPACE_DIR is not set!")
 
 
 def check_model_gated(repo_id):
