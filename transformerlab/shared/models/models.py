from typing import Optional
from sqlalchemy import String, JSON, DateTime, func, Integer, Index
from sqlalchemy.orm import DeclarativeBase, Mapped, mapped_column


class Base(DeclarativeBase):
    pass


class Config(Base):
    """Configuration key-value store model."""

    __tablename__ = "config"

    id: Mapped[int] = mapped_column(primary_key=True, autoincrement=True)
    key: Mapped[str] = mapped_column(String, unique=True, index=True, nullable=False)
    value: Mapped[Optional[str]] = mapped_column(String, nullable=True)


# I believe we are not using the following table anymore as the filesystem
# is being used to track plugins
class Plugin(Base):
    """Plugin definition model."""

    __tablename__ = "plugins"

    id: Mapped[int] = mapped_column(primary_key=True, autoincrement=True)
    name: Mapped[str] = mapped_column(String, unique=True, index=True, nullable=False)
    type: Mapped[str] = mapped_column(String, index=True, nullable=False)


<<<<<<< HEAD
class Model(Base):
    """Model definition."""

    __tablename__ = "model"

    id: Mapped[int] = mapped_column(primary_key=True, autoincrement=True)
    model_id: Mapped[str] = mapped_column(String, unique=True, index=True, nullable=False)
    name: Mapped[str] = mapped_column(String, nullable=False)
    json_data: Mapped[Optional[dict]] = mapped_column(JSON, nullable=True)
=======
class Experiment(Base):
    """Experiment model."""

    __tablename__ = "experiment"

    id: Mapped[int] = mapped_column(primary_key=True, autoincrement=True)
    name: Mapped[str] = mapped_column(String, unique=True, index=True, nullable=False)
    config: Mapped[Optional[dict]] = mapped_column(JSON, nullable=True)
    created_at: Mapped[DateTime] = mapped_column(DateTime, server_default=func.now(), nullable=False)
    updated_at: Mapped[DateTime] = mapped_column(
        DateTime, server_default=func.now(), onupdate=func.now(), nullable=False
    )
>>>>>>> 1c759de4


class TrainingTemplate(Base):
    """Training template model."""

    __tablename__ = "training_template"

    id: Mapped[int] = mapped_column(primary_key=True, autoincrement=True)
    name: Mapped[str] = mapped_column(String, unique=True, index=True, nullable=False)
    description: Mapped[Optional[str]] = mapped_column(String, nullable=True)
    type: Mapped[Optional[str]] = mapped_column(String, index=True, nullable=True)
    datasets: Mapped[Optional[str]] = mapped_column(String, nullable=True)
    config: Mapped[Optional[str]] = mapped_column(String, nullable=True)
    created_at: Mapped[DateTime] = mapped_column(DateTime, index=True, server_default=func.now(), nullable=False)
    updated_at: Mapped[DateTime] = mapped_column(
        DateTime, index=True, server_default=func.now(), onupdate=func.now(), nullable=False
    )


class Workflow(Base):
    """Workflow model."""

    __tablename__ = "workflows"

    id: Mapped[int] = mapped_column(primary_key=True, autoincrement=True)
    name: Mapped[Optional[str]] = mapped_column(String, nullable=True)
    config: Mapped[Optional[dict]] = mapped_column(JSON, nullable=True)
    status: Mapped[Optional[str]] = mapped_column(String, index=True, nullable=True)
    experiment_id: Mapped[Optional[int]] = mapped_column(Integer, nullable=True)
    created_at: Mapped[DateTime] = mapped_column(DateTime, server_default=func.now(), nullable=False)
    updated_at: Mapped[DateTime] = mapped_column(
        DateTime, server_default=func.now(), onupdate=func.now(), nullable=False
    )

    __table_args__ = (Index("idx_workflow_id_experiment", "id", "experiment_id"),)


class WorkflowRun(Base):
    """Run of a workflow"""

    __tablename__ = "workflow_runs"

    id: Mapped[int] = mapped_column(primary_key=True, autoincrement=True)
    workflow_id: Mapped[int] = mapped_column(Integer, nullable=True)
    workflow_name: Mapped[Optional[str]] = mapped_column(String, nullable=True)
    job_ids: Mapped[Optional[dict]] = mapped_column(JSON, nullable=True)
    node_ids: Mapped[Optional[dict]] = mapped_column(JSON, nullable=True)
    status: Mapped[Optional[str]] = mapped_column(String, index=True, nullable=True)
    current_tasks: Mapped[Optional[dict]] = mapped_column(JSON, nullable=True)
    current_job_ids: Mapped[Optional[dict]] = mapped_column(JSON, nullable=True)
    experiment_id: Mapped[Optional[int]] = mapped_column(Integer, nullable=True)
    created_at: Mapped[DateTime] = mapped_column(DateTime, server_default=func.now(), nullable=False)
    updated_at: Mapped[DateTime] = mapped_column(
        DateTime, server_default=func.now(), onupdate=func.now(), nullable=False
    )


class Task(Base):
    """Task model."""

    __tablename__ = "tasks"

    id: Mapped[int] = mapped_column(primary_key=True, autoincrement=True)
    name: Mapped[Optional[str]] = mapped_column(String, nullable=True)
    type: Mapped[Optional[str]] = mapped_column(String, nullable=True)
    inputs: Mapped[Optional[dict]] = mapped_column(JSON, nullable=True)
    config: Mapped[Optional[dict]] = mapped_column(JSON, nullable=True)
    plugin: Mapped[Optional[str]] = mapped_column(String, nullable=True)
    outputs: Mapped[Optional[dict]] = mapped_column(JSON, nullable=True)
    experiment_id: Mapped[Optional[int]] = mapped_column(Integer, nullable=True)
    created_at: Mapped[DateTime] = mapped_column(DateTime, server_default=func.now(), nullable=False)
    updated_at: Mapped[DateTime] = mapped_column(
        DateTime, server_default=func.now(), onupdate=func.now(), nullable=False
    )<|MERGE_RESOLUTION|>--- conflicted
+++ resolved
@@ -27,32 +27,6 @@
     id: Mapped[int] = mapped_column(primary_key=True, autoincrement=True)
     name: Mapped[str] = mapped_column(String, unique=True, index=True, nullable=False)
     type: Mapped[str] = mapped_column(String, index=True, nullable=False)
-
-
-<<<<<<< HEAD
-class Model(Base):
-    """Model definition."""
-
-    __tablename__ = "model"
-
-    id: Mapped[int] = mapped_column(primary_key=True, autoincrement=True)
-    model_id: Mapped[str] = mapped_column(String, unique=True, index=True, nullable=False)
-    name: Mapped[str] = mapped_column(String, nullable=False)
-    json_data: Mapped[Optional[dict]] = mapped_column(JSON, nullable=True)
-=======
-class Experiment(Base):
-    """Experiment model."""
-
-    __tablename__ = "experiment"
-
-    id: Mapped[int] = mapped_column(primary_key=True, autoincrement=True)
-    name: Mapped[str] = mapped_column(String, unique=True, index=True, nullable=False)
-    config: Mapped[Optional[dict]] = mapped_column(JSON, nullable=True)
-    created_at: Mapped[DateTime] = mapped_column(DateTime, server_default=func.now(), nullable=False)
-    updated_at: Mapped[DateTime] = mapped_column(
-        DateTime, server_default=func.now(), onupdate=func.now(), nullable=False
-    )
->>>>>>> 1c759de4
 
 
 class TrainingTemplate(Base):
