--- conflicted
+++ resolved
@@ -49,7 +49,6 @@
         return dataset_id
 
 
-<<<<<<< HEAD
 def get_db_config_value(key: str):
     """
     Returns the value of a config key from the database.
@@ -62,7 +61,8 @@
     if row is None:
         return None
     return row[0]
-=======
+
+
 def test_wandb_login(project_name: str = "TFL_Training"):
     import netrc
     from pathlib import Path
@@ -81,7 +81,6 @@
     else:
         os.environ["WANDB_DISABLED"] = "true"
         return False, ["tensorboard"]
->>>>>>> cae1d7b8
 
 
 class Job:
