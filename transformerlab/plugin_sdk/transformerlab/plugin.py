--- conflicted
+++ resolved
@@ -7,12 +7,8 @@
 from jinja2 import Environment
 from transformers import AutoTokenizer
 
-<<<<<<< HEAD
 from lab import HOME_DIR, WORKSPACE_DIR, Experiment
-=======
-from lab import HOME_DIR
 from lab.dirs import get_workspace_dir
->>>>>>> 7b54e447
 from lab.dataset import Dataset as dataset_service
 
 # useful constants
