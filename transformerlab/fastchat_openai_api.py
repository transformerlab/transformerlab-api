# This file is a modified version of open-ai compatible server from
# FastChat.
# https://github.com/lm-sys/FastChat/blob/main/fastchat/serve/openai_api_server.py

import asyncio
import json
import logging
import os
import time
import uuid

from typing import Any, AsyncGenerator, Dict, Generator, List, Optional, Union

import httpx
import shortuuid
import tiktoken

# Using torch to test for CUDA and MPS support.
from fastapi import APIRouter, Depends, HTTPException, Request, File, UploadFile
from fastapi.responses import FileResponse, JSONResponse, StreamingResponse
from fastapi.security.http import HTTPAuthorizationCredentials, HTTPBearer
from fastchat.constants import WORKER_API_EMBEDDING_BATCH_SIZE, ErrorCode
from fastchat.conversation import Conversation, SeparatorStyle
from fastchat.protocol.api_protocol import (
    APITokenCheckRequest,
    APITokenCheckResponse,
    APITokenCheckResponseItem,
    BaseModel,
)
from fastchat.protocol.openai_api_protocol import (
    ChatCompletionResponse,
    ChatCompletionResponseChoice,
    ChatCompletionResponseStreamChoice,
    ChatCompletionStreamResponse,
    ChatMessage,
    CompletionRequest,
    CompletionResponse,
    DeltaMessage,
    EmbeddingsRequest,
    EmbeddingsResponse,
    ErrorResponse,
    ModelCard,
    ModelList,
    ModelPermission,
    UsageInfo,
)
from pydantic import BaseModel as PydanticBaseModel
from lab import Experiment

WORKER_API_TIMEOUT = 3600


# TODO: Move all base model to fastchat.protocol.openai_api_protocol
class APIChatCompletionRequest(BaseModel):
    model: str
    adaptor: Optional[str] = ""
    messages: Union[str, List[Dict[str, str]], List[List[Dict[str, str]]]]
    temperature: Optional[float] = 0.7
    top_p: Optional[float] = 1.0
    top_k: Optional[int] = -1
    min_p: Optional[float] = 0.0
    n: Optional[int] = 1
    max_tokens: Optional[int] = None
    stop: Optional[Union[str, List[str]]] = None
    stream: Optional[bool] = False
    user: Optional[str] = None
    repetition_penalty: Optional[float] = 1.0
    frequency_penalty: Optional[float] = 0.0
    presence_penalty: Optional[float] = 0.0
    logprobs: Optional[bool] = False


class ChatCompletionRequest(BaseModel):
    model: str
    adaptor: Optional[str] = ""
    messages: Union[
        str,
        List[Dict[str, str]],
        List[Dict[str, Union[str, List[Dict[str, Union[str, Dict[str, str]]]]]]],
    ]
    temperature: Optional[float] = 0.7
    top_p: Optional[float] = 1.0
    top_k: Optional[int] = -1
    min_p: Optional[float] = 0.0
    n: Optional[int] = 1
    max_tokens: Optional[int] = None
    stop: Optional[Union[str, List[str]]] = None
    stream: Optional[bool] = False
    presence_penalty: Optional[float] = 0.0
    frequency_penalty: Optional[float] = 0.0
    user: Optional[str] = None
    logprobs: Optional[bool] = False
    tools: Optional[List[Dict[str, Any]]] = None


<<<<<<< HEAD
class AudioSpeechRequest(BaseModel):
    experiment_id: int
=======
class AudioRequest(BaseModel):
    experiment_id: str
>>>>>>> ad7a10aa
    model: str
    adaptor: Optional[str] = ""
    text: str
    file_prefix: str
    sample_rate: int
    temperature: float
    speed: float
    top_p: Optional[float] = 1.0
    voice: Optional[str] = None
    audio_path: Optional[str] = None

class AudioTranscriptionsRequest(BaseModel):
    experiment_id: int
    model: str
    audio_path: str
    # format: str
    # output_path: str note: probably we set this by ourself


class VisualizationRequest(PydanticBaseModel):
    model: str
    adaptor: Optional[str] = ""
    prompt: str
    max_tokens: Optional[int] = 100
    temperature: Optional[float] = 0.7
    top_p: Optional[float] = 1.0
    min_p: Optional[float] = 0.0
    stream: Optional[bool] = True


class ModelArchitectureRequest(PydanticBaseModel):
    model: str
    adaptor: Optional[str] = ""


class ModifiedCompletionRequest(CompletionRequest):
    adaptor: Optional[str] = ""
    min_p: Optional[float] = 0.0


try:
    from pydantic.v1 import BaseSettings
except ImportError:
    from pydantic import BaseSettings


logger = logging.getLogger(__name__)
logger.setLevel(level=logging.ERROR)
headers = {"User-Agent": "FastChat API Server"}


router = APIRouter()

get_bearer_token = HTTPBearer(auto_error=False)

conv_template_map = {}


class AppSettings(BaseSettings):
    # The address of the model controller.
    controller_address: str = "http://localhost:21001"

    # Used to overwrite the random seed in huggingface transformers
    seed: Optional[int] = None

    api_keys: Optional[List[str]] = None


app_settings = AppSettings()


async def check_api_key(
    auth: Optional[HTTPAuthorizationCredentials] = Depends(get_bearer_token),
) -> str:
    if app_settings.api_keys:
        if auth is None or (token := auth.credentials) not in app_settings.api_keys:
            raise HTTPException(
                status_code=401,
                detail={
                    "error": {
                        "message": "",
                        "type": "invalid_request_error",
                        "param": None,
                        "code": "invalid_api_key",
                    }
                },
            )
        return token
    else:
        # api_keys not set; allow all
        return None


def create_error_response(code: int, message: str) -> JSONResponse:
    return JSONResponse(ErrorResponse(message=message, code=code).model_dump(), status_code=400)


async def check_model(request, bypass_adaptor=False) -> Optional[JSONResponse]:
    controller_address = app_settings.controller_address
    ret = None
    async with httpx.AsyncClient() as client:
        try:
            # First, if there is a slash in the name of the model, just use the second part:
            model_name = request.model.split("/")[-1]
            _worker_addr = await get_worker_address(model_name, client)
        except ValueError:
            models_ret = await client.post(controller_address + "/list_models")
            models = models_ret.json()["models"]
            if request.adaptor is not None and request.adaptor != "" and request.adaptor in models:
                try:
                    model_name = request.adaptor.split("/")[-1]
                    _worker_addr = await get_worker_address(model_name, client)
                    ret = {"model_name": model_name}
                except ValueError:
                    ret = create_error_response(
                        ErrorCode.INVALID_MODEL,
                        f"Model {request.model} or Adaptor {request.adaptor} not found. Available models: {'&&'.join(models)}",
                    )

            else:
                if bypass_adaptor:
                    # Bypassing adaptor names when we do not have direct access
                    ret = {"model_name": models_ret.json()["models"][0]}
                else:
                    ret = create_error_response(
                        ErrorCode.INVALID_MODEL,
                        f"Expected model: {'&&'.join(models)}. Your model: {request.model}",
                    )
    return ret


def log_prompt(prompt):
    """Log the prompt to the global prompt.log file"""
    MAX_LOG_SIZE_BEFORE_ROTATE = 1000000  # 1MB in bytes
    from lab.dirs import get_logs_dir

    logs_dir = get_logs_dir()
    if os.path.exists(os.path.join(logs_dir, "prompt.log")):
        if os.path.getsize(os.path.join(logs_dir, "prompt.log")) > MAX_LOG_SIZE_BEFORE_ROTATE:
            with open(os.path.join(logs_dir, "prompt.log"), "r") as f:
                lines = f.readlines()
            with open(os.path.join(logs_dir, "prompt.log"), "w") as f:
                f.writelines(lines[-1000:])
            with open(os.path.join(logs_dir, f"prompt_{time.strftime('%Y%m%d%H%M%S')}.log"), "w") as f:
                f.writelines(lines[:-1000])

    with open(os.path.join(logs_dir, "prompt.log"), "a") as f:
        log_entry = {}
        log_entry["date"] = time.strftime("%Y-%m-%d %H:%M:%S")
        log_entry["log"] = prompt
        log_entry = json.dumps(log_entry)
        f.write(f"{log_entry}\n")


@router.get("/prompt_log", tags=["chat"])
async def get_prompt_log():
    from lab.dirs import get_logs_dir

    return FileResponse(os.path.join(get_logs_dir(), "prompt.log"))


async def check_length(request, prompt, max_tokens):
    async with httpx.AsyncClient() as client:
        worker_addr = await get_worker_address(request.model, client)

        response = await client.post(
            worker_addr + "/model_details",
            headers=headers,
            json={"model": request.model},
            timeout=WORKER_API_TIMEOUT,
        )
        context_len = response.json()["context_length"]

        response = await client.post(
            worker_addr + "/count_token",
            headers=headers,
            json={"model": request.model, "prompt": prompt},
            timeout=WORKER_API_TIMEOUT,
        )
        token_num = response.json()["count"]

    if token_num + max_tokens > context_len:
        return create_error_response(
            ErrorCode.CONTEXT_OVERFLOW,
            f"This model's maximum context length is {context_len} tokens. "
            f"However, you requested {max_tokens + token_num} tokens "
            f"({token_num} in the messages, "
            f"{max_tokens} in the completion). "
            f"Please reduce the length of the messages or completion.",
        )
    else:
        return None


def check_requests(request) -> Optional[JSONResponse]:
    # Check all params
    if request.max_tokens is not None and request.max_tokens <= 0:
        return create_error_response(
            ErrorCode.PARAM_OUT_OF_RANGE,
            f"{request.max_tokens} is less than the minimum of 1 - 'max_tokens'",
        )
    if request.n is not None and request.n <= 0:
        return create_error_response(
            ErrorCode.PARAM_OUT_OF_RANGE,
            f"{request.n} is less than the minimum of 1 - 'n'",
        )
    if request.temperature is not None and request.temperature < 0:
        return create_error_response(
            ErrorCode.PARAM_OUT_OF_RANGE,
            f"{request.temperature} is less than the minimum of 0 - 'temperature'",
        )
    if request.temperature is not None and request.temperature > 2:
        return create_error_response(
            ErrorCode.PARAM_OUT_OF_RANGE,
            f"{request.temperature} is greater than the maximum of 2 - 'temperature'",
        )
    if request.top_p is not None and request.top_p < 0:
        return create_error_response(
            ErrorCode.PARAM_OUT_OF_RANGE,
            f"{request.top_p} is less than the minimum of 0 - 'top_p'",
        )
    if request.top_p is not None and request.top_p > 1:
        return create_error_response(
            ErrorCode.PARAM_OUT_OF_RANGE,
            f"{request.top_p} is greater than the maximum of 1 - 'top_p'",
        )
    if request.min_p is not None and request.min_p < 0:
        return create_error_response(
            ErrorCode.PARAM_OUT_OF_RANGE,
            f"{request.min_p} is less than the minimum of 0 - 'min_p'",
        )
    if request.stop is not None and (not isinstance(request.stop, str) and not isinstance(request.stop, list)):
        return create_error_response(
            ErrorCode.PARAM_OUT_OF_RANGE,
            f"{request.stop} is not valid under any of the given schemas - 'stop'",
        )

    return None


def process_input(model_name, inp):
    if isinstance(inp, str):
        inp = [inp]
    elif isinstance(inp, list):
        if isinstance(inp[0], int):
            decoding = tiktoken.model.encoding_for_model(model_name)
            inp = [decoding.decode(inp)]
        elif isinstance(inp[0], list):
            decoding = tiktoken.model.encoding_for_model(model_name)
            inp = [decoding.decode(text) for text in inp]

    return inp


async def get_gen_params(
    model_name: str,
    messages: Union[
        str,
        List[Dict[str, str]],
        # necessary for image support
        List[Dict[str, Union[str, List[Dict[str, Union[str, Dict[str, str]]]]]]],
    ],
    *,
    temperature: float,
    top_p: float,
    min_p: float,
    max_tokens: Optional[int],
    echo: Optional[bool],
    stream: Optional[bool],
    stop: Optional[Union[str, List[str]]],
    logprobs: Optional[bool] = False,
    tools: Optional[List[Dict[str, Any]]] = None,
) -> Dict[str, Any]:
    conv = await get_conv(model_name)
    conv = Conversation(
        name=conv["name"],
        system_template=conv["system_template"],
        system_message=conv["system_message"],
        roles=conv["roles"],
        # LLMLab: 👇 We manually remove these fake messages that
        # FastChat would prepend convos with
        messages=list([]),
        offset=conv["offset"],
        sep_style=SeparatorStyle(conv["sep_style"]),
        sep=conv["sep"],
        sep2=conv["sep2"],
        stop_str=conv["stop_str"],
        stop_token_ids=conv["stop_token_ids"],
    )
    image_list = []
    images = None

    if isinstance(messages, str):
        prompt = messages
    else:
        for message in messages:
            msg_role = message["role"]
            if msg_role == "system":
                conv.set_system_message(message["content"])
            elif msg_role == "user":
                if isinstance(message["content"], list):
                    text_list = []

                    for item in message["content"]:
                        if item["type"] == "text":
                            text_list.append(item["text"])
                        elif item["type"] == "image_url":
                            raw_url = item["image_url"]
                            if not isinstance(raw_url, str) and raw_url.startswith("data:image"):
                                raise ValueError("Only base64-encoded images are supported")
                            image_list.append(raw_url)
                    text = "\n".join(text_list).strip()
                    conv.append_message(conv.roles[0], (text, image_list))
                else:
                    conv.append_message(conv.roles[0], message["content"])
            elif msg_role == "assistant":
                conv.append_message(conv.roles[1], message["content"])
            else:
                raise ValueError(f"Unknown role: {msg_role}")

        # Add a blank message for the assistant.
        conv.append_message(conv.roles[1], None)
        prompt = conv.get_prompt()
        images = image_list
    if max_tokens is None:
        max_tokens = 512
    gen_params = {
        "model": model_name,
        "prompt": prompt,
        "temperature": temperature,
        "top_p": top_p,
        "min_p": min_p,
        "max_new_tokens": max_tokens,
        "echo": echo,
        "stream": stream,
        "logprobs": logprobs,
        "messages": messages,
    }
    if images is not None and len(images) > 0:
        gen_params["images"] = images
    if tools is not None and len(tools) > 0:
        gen_params["tools"] = tools
    if not stop:
        gen_params.update({"stop": conv.stop_str, "stop_token_ids": conv.stop_token_ids})
    else:
        gen_params.update({"stop": stop})
    return gen_params


async def get_worker_address(model_name: str, client: httpx.AsyncClient) -> str:
    """
    Get worker address based on the requested model

    :param model_name: The worker's model name
    :param client: The httpx client to use
    :return: Worker address from the controller
    :raises: :class:`ValueError`: No available worker for requested model
    """
    controller_address = app_settings.controller_address

    model_name = model_name.split("/")[-1]

    ret = await client.post(controller_address + "/get_worker_address", json={"model": model_name})
    worker_addr = ret.json()["address"]
    # No available worker
    if worker_addr == "":
        raise ValueError(f"No available worker for {model_name}")

    logger.debug(f"model_name: {model_name}, worker_addr: {worker_addr}")
    return worker_addr


async def get_conv(model_name: str):
    async with httpx.AsyncClient() as client:
        worker_addr = await get_worker_address(model_name, client)
        conv_template = conv_template_map.get((worker_addr, model_name))
        if conv_template is None:
            response = await client.post(
                worker_addr + "/worker_get_conv_template",
                headers=headers,
                json={"model": model_name},
                timeout=WORKER_API_TIMEOUT,
            )
            conv_template = response.json()["conv"]
            conv_template_map[(worker_addr, model_name)] = conv_template
        return conv_template


@router.get("/v1/models", dependencies=[Depends(check_api_key)], tags=["chat"])
async def show_available_models():
    controller_address = app_settings.controller_address
    models = []  # Initialize models to avoid NameError if the async with block fails
    async with httpx.AsyncClient() as client:
        # First, try to get models without refresh
        ret = await client.post(controller_address + "/list_models")
        models = ret.json().get("models", [])
        if models:
            models.sort()
            # TODO: return real model permission details
            model_cards = []
            for m in models:
                model_cards.append(ModelCard(id=m, root=m, permission=[ModelPermission()]))
            return ModelList(data=model_cards)

        # If no models, refresh and try again
        await client.post(controller_address + "/refresh_all_workers")
        ret = await client.post(controller_address + "/list_models")
        models = ret.json().get("models", [])

    models.sort()
    # TODO: return real model permission details
    model_cards = []
    for m in models:
        model_cards.append(ModelCard(id=m, root=m, permission=[ModelPermission()]))
    return ModelList(data=model_cards)


@router.post("/v1/audio/speech", tags=["audio"])
async def create_audio_tts(request: AudioSpeechRequest):
    error_check_ret = await check_model(request)
    if error_check_ret is not None:
        if isinstance(error_check_ret, JSONResponse):
            return error_check_ret
        elif isinstance(error_check_ret, dict) and "model_name" in error_check_ret.keys():
            request.model = error_check_ret["model_name"]

    # TODO: Change this
    exp_obj = Experiment.get(request.experiment_id)
    experiment_dir = exp_obj.get_dir()

    audio_dir = os.path.join(experiment_dir, "audio")
    os.makedirs(audio_dir, exist_ok=True)

    gen_params = {
        "audio_dir": audio_dir,
        "model": request.model,
        "text": request.text,
        "file_prefix": request.file_prefix,
        "sample_rate": request.sample_rate,
        "temperature": request.temperature,
        "speed": request.speed,
        "top_p": request.top_p,
        "audio_path": request.audio_path,
    }
<<<<<<< HEAD
    gen_params["task"] = "tts"
    #TODO: Define a base model class to structure the return value
    content = await generate_completion(gen_params)
=======
>>>>>>> ad7a10aa

    # Add voice parameter if provided
    if request.voice:
        gen_params["voice"] = request.voice
        gen_params["lang_code"] = request.voice[0]

<<<<<<< HEAD
@router.post("/v1/audio/transcriptions", tags=["audio"])
async def create_text_stt(request: AudioTranscriptionsRequest):
    error_check_ret = await check_model(request)
    if error_check_ret is not None:
        if isinstance(error_check_ret, JSONResponse):
            return error_check_ret
        elif isinstance(error_check_ret, dict) and "model_name" in error_check_ret.keys():
            request.model = error_check_ret["model_name"]
    
    experiment_dir = await dirs.experiment_dir_by_id(request.experiment_id)
    transcription_dir = os.path.join(experiment_dir, "transcriptions")
    os.makedirs(transcription_dir, exist_ok=True)

    gen_params = {
        "model": request.model,
        "audio_path": request.audio_path,
        "output_path": transcription_dir,
        #"format": request.format,
    }
    gen_params["task"] = "stt"
    #TODO: Define a base model class to structure the return value
    content = await generate_completion(gen_params)

    return content

@router.post("/v1/audio/upload", tags=["audio"])
async def upload_audio(experimentId: int, audio: UploadFile = File(...)):

    experiment_dir = await dirs.experiment_dir_by_id(experimentId)
=======
    # TODO: Define a base model class to structure the return value
    try:
        content = await generate_completion(gen_params)
        return content
    except Exception as e:
        return create_error_response(ErrorCode.INTERNAL_ERROR, str(e))


@router.post("/v1/audio/upload_reference", tags=["audio"])
async def upload_audio_reference(experimentId: str, audio: UploadFile = File(...)):
    exp_obj = Experiment(experimentId)
    experiment_dir = exp_obj.get_dir()
>>>>>>> ad7a10aa
    uploaded_audio_dir = os.path.join(experiment_dir, "uploaded_audio")
    os.makedirs(uploaded_audio_dir, exist_ok=True)

    file_prefix = str(uuid.uuid4())
    _, ext = os.path.splitext(audio.filename)
    file_path = os.path.join(uploaded_audio_dir, file_prefix + ext)

    # Save the uploaded file
    with open(file_path, "wb") as f:
        content = await audio.read()
        f.write(content)

    return JSONResponse({"audioPath": file_path})
<<<<<<< HEAD

=======
>>>>>>> ad7a10aa


@router.post("/v1/chat/completions", dependencies=[Depends(check_api_key)], tags=["chat"])
async def create_openapi_chat_completion(request: ChatCompletionRequest):
    """Creates a completion for the chat message"""
    error_check_ret = await check_model(request)
    if error_check_ret is not None:
        if isinstance(error_check_ret, JSONResponse):
            return error_check_ret
        elif isinstance(error_check_ret, dict) and "model_name" in error_check_ret.keys():
            request.model = error_check_ret["model_name"]

    error_check_ret = check_requests(request)
    if error_check_ret is not None:
        return error_check_ret

    # Pass through tools from frontend - no auto-loading
    tools = request.tools

    gen_params = await get_gen_params(
        request.model,
        request.messages,
        temperature=request.temperature,
        top_p=request.top_p,
        min_p=request.min_p,
        max_tokens=request.max_tokens,
        echo=False,
        stream=request.stream,
        stop=request.stop,
        logprobs=request.logprobs,
        tools=tools,
    )

    error_check_ret = await check_length(request, gen_params["prompt"], gen_params["max_new_tokens"])
    if error_check_ret is not None:
        return error_check_ret
    log_prompt(gen_params)
    if request.stream:
        generator = chat_completion_stream_generator(request.model, gen_params, request.n)
        return StreamingResponse(generator, media_type="text/event-stream")
    choices = []
    chat_completions = []
    for i in range(request.n):
        content = asyncio.create_task(generate_completion(gen_params))
        chat_completions.append(content)
    try:
        all_tasks = await asyncio.gather(*chat_completions)
    except Exception as e:
        return create_error_response(ErrorCode.INTERNAL_ERROR, str(e))
    usage = UsageInfo()
    for i, content in enumerate(all_tasks):
        if content["error_code"] != 0:
            return create_error_response(content["error_code"], content["text"])
        choices.append(
            ChatCompletionResponseChoice(
                index=i,
                message=ChatMessage(role="assistant", content=content["text"]),
                finish_reason=content.get("finish_reason", "stop"),
            )
        )
        if "usage" in content:
            task_usage = UsageInfo.model_validate(content["usage"])
            for usage_key, usage_value in task_usage.model_dump().items():
                setattr(usage, usage_key, getattr(usage, usage_key) + usage_value)

    return ChatCompletionResponse(model=request.model, choices=choices, usage=usage)


async def chat_completion_stream_generator(
    model_name: str, gen_params: Dict[str, Any], n: int
) -> Generator[str, Any, None]:
    """
    Event stream format:
    https://developer.mozilla.org/en-US/docs/Web/API/Server-sent_events/Using_server-sent_events#event_stream_format
    """
    id = f"chatcmpl-{shortuuid.random()}"
    gen_params["type"] = "chat_completion"
    finish_stream_events = []
    for i in range(n):
        # First chunk with role
        choice_data = ChatCompletionResponseStreamChoice(
            index=i,
            delta=DeltaMessage(role="assistant"),
            finish_reason=None,
        )
        chunk = ChatCompletionStreamResponse(id=id, choices=[choice_data], model=model_name)
        # Convert the chunk to a dictionary
        if not isinstance(chunk, dict):
            chunk_dict = chunk.model_dump()
        else:
            chunk_dict = chunk

        # Convert the dictionary to a JSON string
        sorted_json = json.dumps(chunk_dict, sort_keys=True, ensure_ascii=False)

        # Use the JSON string in your response
        yield f"data: {sorted_json}\n\n"

        previous_text = ""
        async for content in generate_completion_stream(gen_params):
            if content["error_code"] != 0:
                # Convert the content to a dictionary
                print("Error occurred in generation", content)
                if not isinstance(content, dict):
                    content_dict = content.model_dump()
                else:
                    content_dict = content

                # Convert the dictionary to a JSON string
                sorted_json = json.dumps(content_dict, sort_keys=True, ensure_ascii=False)

                yield f"data: {sorted_json}\n\n"
                yield "data: [DONE]\n\n"
                return
            decoded_unicode = content["text"].replace("\ufffd", "")
            delta_text = decoded_unicode[len(previous_text) :]
            previous_text = decoded_unicode

            if len(delta_text) == 0:
                delta_text = None
            choice_data = ChatCompletionResponseStreamChoice(
                index=i,
                delta=DeltaMessage(content=delta_text),
                finish_reason=content.get("finish_reason", None),
            )
            chunk = ChatCompletionStreamResponse(id=id, choices=[choice_data], model=model_name)
            if delta_text is None:
                if content.get("finish_reason", None) is not None:
                    finish_stream_events.append(chunk)
                continue
            # Convert the chunk to a dictionary
            chunk_dict = chunk.model_dump(exclude_unset=True)

            # Convert the dictionary to a JSON string
            sorted_json = json.dumps(chunk_dict, ensure_ascii=False)

            # Use the JSON string in your response
            yield f"data: {sorted_json}\n\n"
    # There is not "content" field in the last delta message, so exclude_none to exclude field "content".
    for finish_chunk in finish_stream_events:
        # Convert the finish_chunk to a dictionary
        finish_chunk_dict = finish_chunk.model_dump(exclude_none=True)

        # Convert the dictionary to a JSON string
        sorted_json = json.dumps(finish_chunk_dict, ensure_ascii=False)

        # Use the JSON string in your response
        yield f"data: {sorted_json}\n\n"
    yield "data: [DONE]\n\n"


@router.post("/v1/completions", dependencies=[Depends(check_api_key)], tags=["chat"])
async def create_completion(request: ModifiedCompletionRequest):
    error_check_ret = await check_model(request)
    if error_check_ret is not None:
        if isinstance(error_check_ret, JSONResponse):
            return error_check_ret
        elif isinstance(error_check_ret, dict) and "model_name" in error_check_ret.keys():
            request.model = error_check_ret["model_name"]

    error_check_ret = check_requests(request)
    if error_check_ret is not None:
        return error_check_ret

    request.prompt = process_input(request.model, request.prompt)

    for text in request.prompt:
        error_check_ret = await check_length(request, text, request.max_tokens)
        if error_check_ret is not None:
            return error_check_ret

    if request.stream:
        generator = generate_completion_stream_generator(request, request.n)
        return StreamingResponse(generator, media_type="text/event-stream")
    else:
        text_completions = []
        for text in request.prompt:
            gen_params = await get_gen_params(
                request.model,
                text,
                temperature=request.temperature,
                top_p=request.top_p,
                min_p=request.min_p,
                max_tokens=request.max_tokens,
                echo=request.echo,
                stream=request.stream,
                stop=request.stop,
                logprobs=request.logprobs,
            )

            log_prompt(gen_params)

            for i in range(request.n):
                content = asyncio.create_task(generate_completion(gen_params))
                text_completions.append(content)

        try:
            all_tasks = await asyncio.gather(*text_completions)
        except Exception as e:
            return create_error_response(ErrorCode.INTERNAL_ERROR, str(e))

        # In "content" there is an array of logprobs, we need to collapse that so that
        # logprobs = [{token: 'xx', ... }, {token: 'yy', ... }, ...]
        # becomes:
        # logprobs = { "tokens": ['xx', 'yy', ...], "top_logprobs": [{ 'xx': 0.1, 'yy': 0.2, ... }, ...] }

        choices = []
        usage = UsageInfo()
        for i, content in enumerate(all_tasks):
            if content["error_code"] != 0:
                return create_error_response(content["error_code"], content["text"])

            logprobs = content.get("logprobs", None)
            logprob_formatted = None
            if logprobs is not None:
                logprob_formatted = convert_group_of_logprobs_to_openai_format(logprobs)

            choices.append(
                {
                    "index": i,
                    "text": content["text"],
                    "logprobs": logprob_formatted,
                    "finish_reason": content.get("finish_reason", "stop"),
                }
            )

            task_usage = UsageInfo.model_validate(content["usage"])
            for usage_key, usage_value in task_usage.model_dump().items():
                setattr(usage, usage_key, getattr(usage, usage_key) + usage_value)

        return CompletionResponse(model=request.model, choices=choices, usage=UsageInfo.model_validate(usage))


def convert_to_openai_format(token_data):
    """
    Convert custom logprobs format to OpenAI API format.

    Input format:
    {
        'token': str,
        'logprob': float,
        'bytes': List[int],
        'top_logprobs': List[Dict]
    }
    In some cases the token_data is returned correctly as a dictionary, in other cases it is returned as a list of dictionaries.
    {
        'token_logprobs': List[float],
        'test_offset': List[int],
        'tokens': List[str],
        'top_logprobs': List[Dict]
    }

    Output format:
    {
        'text_offset': List[int],
        'token_logprobs': List[float],
        'tokens': List[str],
        'top_logprobs': List[Dict[str, float]]
    }
    """
    if type(token_data) is not dict:
        print("Token Data is not a dictionary, returning None")
        return None

    if "token_logprobs" in token_data:
        token_logprobs = token_data["token_logprobs"]
    else:
        token_logprobs = [token_data["logprob"]]

    if "tokens" in token_data:
        tokens = token_data["tokens"]
    else:
        tokens = [token_data["token"]]

    # Initialize OpenAI format
    openai_format = {
        "text_offset": [0],  # Assuming this is the first token
        "token_logprobs": token_logprobs,
        "tokens": tokens,
        "top_logprobs": [],
    }

    if "top_logprobs" not in token_data:
        # Convert top_logprobs array to OpenAI's dictionary format
        top_logprobs_dict = {}
        for item in token_data["top_logprobs"]:
            top_logprobs_dict[item["token"]] = item["logprob"]

        openai_format["top_logprobs"].append(top_logprobs_dict)
    else:
        openai_format["top_logprobs"] = token_data["top_logprobs"]

    return openai_format


def convert_group_of_logprobs_to_openai_format(logprobs: List[Dict[str, Any]]) -> Dict[str, Any]:
    """
    Convert custom logprobs format to OpenAI API format.

    Input format:
    [
        {
            'token': str,
            'logprob': float,
            'bytes': List[int],
            'top_logprobs': List[Dict]
        },
        ...
    ]

    Output format:
    {
        'text_offset': List[int],
        'token_logprobs': List[float],
        'tokens': List[str],
        'top_logprobs': List[Dict[str, float]]
    }
    """
    # Initialize OpenAI format
    openai_format = {"text_offset": [], "token_logprobs": [], "tokens": [], "top_logprobs": []}

    offset_counter = 0

    for token_data in logprobs:
        # Append token logprobs
        openai_format["token_logprobs"].append(token_data["logprob"])

        # Append token
        openai_format["tokens"].append(token_data["token"])

        # Convert top_logprobs array to OpenAI's dictionary format
        top_logprobs_dict = {}
        for item in token_data["top_logprobs"]:
            top_logprobs_dict[item["token"]] = item["logprob"]

        openai_format["top_logprobs"].append(top_logprobs_dict)

        openai_format["text_offset"].append(offset_counter)
        offset_counter += len(token_data["token"])

    return openai_format


async def generate_completion_stream_generator(request: ModifiedCompletionRequest, n: int):
    model_name = request.model
    id = f"cmpl-{shortuuid.random()}"
    finish_stream_events = []
    for text in request.prompt:
        for i in range(n):
            previous_text = ""
            gen_params = await get_gen_params(
                request.model,
                text,
                temperature=request.temperature,
                top_p=request.top_p,
                min_p=request.min_p,
                max_tokens=request.max_tokens,
                echo=request.echo,
                stream=request.stream,
                stop=request.stop,
                logprobs=request.logprobs,
            )
            gen_params["type"] = "completion"
            log_prompt(gen_params)

            async for content in generate_completion_stream(gen_params):
                if content["error_code"] != 0:
                    # Convert the content to a dictionary
                    content_dict = content.model_dump()

                    # Convert the dictionary to a JSON string
                    sorted_json = json.dumps(content_dict, sort_keys=True, ensure_ascii=False)

                    # Use the JSON string in your response
                    yield f"data: {sorted_json}\n\n"
                    yield "data: [DONE]\n\n"
                    return
                decoded_unicode = content["text"].replace("\ufffd", "")
                delta_text = decoded_unicode[len(previous_text) :]
                previous_text = decoded_unicode

                logprob_formatted = {
                    "text_offset": [],
                    "token_logprobs": [],
                    "tokens": [],
                    "top_logprobs": [],
                }

                logprobs = content.get("logprobs", None)
                if logprobs is not None and isinstance(logprobs, dict):
                    logprob_formatted = convert_to_openai_format(logprobs)
                    if logprob_formatted is not None:
                        logprob_formatted["text_offset"] = [i]
                else:
                    print("Skipping conversion of logprobs as it is not a dictionary")

                # print(logprob_formatted)

                # todo: index is not apparent
                choice_data = {
                    "index": i,
                    "text": delta_text,
                    "logprobs": logprob_formatted,
                    "finish_reason": content.get("finish_reason", None),
                }
                chunk = {
                    "id": id,
                    "object": "text_completion",
                    "choices": [choice_data],
                    "model": model_name,
                }
                if len(delta_text) == 0:
                    # print("delta_text", delta_text)
                    if content.get("finish_reason", None) is not None:
                        finish_stream_events.append(chunk)
                    continue
                # Convert the chunk to a dictionary
                chunk_dict = chunk

                # Convert the dictionary to a JSON string
                sorted_json = json.dumps(chunk_dict, sort_keys=True, ensure_ascii=False)

                # Use the JSON string in your response
                yield f"data: {sorted_json}\n\n"
    # There is not "content" field in the last delta message, so exclude_none to exclude field "content".
    for finish_chunk in finish_stream_events:
        # Convert the finish_chunk to a dictionary
        finish_chunk_dict = finish_chunk

        # print("finish_chunk_dict", finish_chunk_dict)

        # Convert the dictionary to a JSON string
        sorted_json = json.dumps(finish_chunk_dict, ensure_ascii=False)

        # Use the JSON string in your response
        yield f"data: {sorted_json}\n\n"
    yield "data: [DONE]\n\n"


async def generate_completion_stream(payload: Dict[str, Any]):
    async with httpx.AsyncClient() as client:
        worker_addr = await get_worker_address(payload["model"], client)
        delimiter = b"\0"
        async with client.stream(
            "POST",
            worker_addr + "/worker_generate_stream",
            headers=headers,
            json=payload,
            timeout=WORKER_API_TIMEOUT,
        ) as response:
            # content = await response.aread()
            async for raw_chunk in response.aiter_raw():
                for chunk in raw_chunk.split(delimiter):
                    if not chunk:
                        continue
                    # print(chunk.decode())
                    data = None
                    try:
                        data = json.loads(chunk.decode())
                    except Exception as e:
                        # Catching this exception is a hack -- we do it because with log probs turned on,
                        # the response gets really long, more than 63892 bytes, and the stream gets cut off.
                        # This is a workaround to prevent the stream from breaking. But we should fix
                        # the underlying issue in the worker.
                        print("Caught Exception in OpenAI API: ", e)
                        continue
                    yield data


async def generate_completion(payload: Dict[str, Any]):
    async with httpx.AsyncClient() as client:
        worker_addr = await get_worker_address(payload["model"], client)

        response = await client.post(
            worker_addr + "/worker_generate",
            headers=headers,
            json=payload,
            timeout=WORKER_API_TIMEOUT,
        )
        completion = response.json()
        return completion


@router.post("/v1/embeddings", dependencies=[Depends(check_api_key)], tags=["chat"])
@router.post(
    "/v1/engines/{model_name}/embeddings",
    dependencies=[Depends(check_api_key)],
    tags=["chat"],
)
async def create_embeddings(request: EmbeddingsRequest, model_name: str = None):
    """Creates embeddings for the text"""
    if request.model is None:
        request.model = model_name
    error_check_ret = await check_model(request)
    if error_check_ret is not None:
        if isinstance(error_check_ret, JSONResponse):
            return error_check_ret
        elif isinstance(error_check_ret, dict) and "model_name" in error_check_ret.keys():
            request.model = error_check_ret["model_name"]

    request.input = process_input(request.model, request.input)

    data = []
    token_num = 0
    batch_size = WORKER_API_EMBEDDING_BATCH_SIZE
    batches = [
        request.input[i : min(i + batch_size, len(request.input))] for i in range(0, len(request.input), batch_size)
    ]
    for num_batch, batch in enumerate(batches):
        payload = {
            "model": request.model,
            "input": batch,
        }
        embedding = await get_embedding(payload)
        if "error_code" in embedding and embedding["error_code"] != 0:
            return create_error_response(embedding["error_code"], embedding["text"])
        data += [
            {
                "object": "embedding",
                "embedding": emb,
                "index": num_batch * batch_size + i,
            }
            for i, emb in enumerate(embedding["embedding"])
        ]
        token_num += embedding["token_num"]
    return EmbeddingsResponse(
        data=data,
        model=request.model,
        usage=UsageInfo(
            prompt_tokens=token_num,
            total_tokens=token_num,
            completion_tokens=None,
        ),
    ).model_dump(exclude_none=True)


async def get_embedding(payload: Dict[str, Any]):
    model_name = payload["model"]
    async with httpx.AsyncClient() as client:
        worker_addr = await get_worker_address(model_name, client)

        response = await client.post(
            worker_addr + "/worker_get_embeddings",
            headers=headers,
            json=payload,
            timeout=WORKER_API_TIMEOUT,
        )
        embedding = response.json()
        return embedding


### GENERAL API - NOT OPENAI COMPATIBLE ###


@router.post("/api/v1/token_check", tags=["chat"], include_in_schema=False)
async def count_tokens(request: APITokenCheckRequest):
    """
    Checks the token count for each message in your list
    This is not part of the OpenAI API spec.
    """
    checkedList = []
    async with httpx.AsyncClient() as client:
        for item in request.prompts:
            worker_addr = await get_worker_address(item.model, client)

            response = await client.post(
                worker_addr + "/model_details",
                headers=headers,
                json={"model": item.model},
                timeout=WORKER_API_TIMEOUT,
            )
            context_len = response.json()["context_length"]

            response = await client.post(
                worker_addr + "/count_token",
                headers=headers,
                json={"prompt": item.prompt, "model": item.model},
                timeout=WORKER_API_TIMEOUT,
            )
            token_num = response.json()["count"]

            can_fit = True
            if token_num + item.max_tokens > context_len:
                can_fit = False

            checkedList.append(APITokenCheckResponseItem(fits=can_fit, contextLength=context_len, tokenCount=token_num))

    return APITokenCheckResponse(prompts=checkedList)


# TODO: this more or less duplicates create_openapi_chat_completion and we
#       should merge them together. The two request types are similar, the
#       response is the same.
@router.post("/api/v1/chat/completions", tags=["chat"], include_in_schema=False)
async def create_chat_completion(request: APIChatCompletionRequest):
    """Creates a completion for the chat message"""
    error_check_ret = await check_model(request)
    if error_check_ret is not None:
        if isinstance(error_check_ret, JSONResponse):
            return error_check_ret
        elif isinstance(error_check_ret, dict) and "model_name" in error_check_ret.keys():
            request.model = error_check_ret["model_name"]
    error_check_ret = check_requests(request)
    if error_check_ret is not None:
        return error_check_ret

    # Pass through tools from frontend - no auto-loading
    tools = request.tools if hasattr(request, "tools") else None

    gen_params = await get_gen_params(
        request.model,
        request.messages,
        temperature=request.temperature,
        top_p=request.top_p,
        min_p=request.min_p,
        max_tokens=request.max_tokens,
        echo=False,
        stream=request.stream,
        stop=request.stop,
        logprobs=request.logprobs,
        tools=tools,
    )

    if request.repetition_penalty is not None:
        gen_params["repetition_penalty"] = request.repetition_penalty

    error_check_ret = await check_length(request, gen_params["prompt"], gen_params["max_new_tokens"])
    if error_check_ret is not None:
        return error_check_ret

    if request.stream:
        generator = chat_completion_stream_generator(request.model, gen_params, request.n)
        return StreamingResponse(generator, media_type="text/event-stream")

    choices = []
    chat_completions = []
    for i in range(request.n):
        content = asyncio.create_task(generate_completion(gen_params))
        chat_completions.append(content)
    try:
        all_tasks = await asyncio.gather(*chat_completions)
    except Exception as e:
        return create_error_response(ErrorCode.INTERNAL_ERROR, str(e))
    usage = UsageInfo()
    for i, content in enumerate(all_tasks):
        if content["error_code"] != 0:
            return create_error_response(content["error_code"], content["text"])
        choices.append(
            ChatCompletionResponseChoice(
                index=i,
                message=ChatMessage(role="assistant", content=content["text"]),
                finish_reason=content.get("finish_reason", "stop"),
            )
        )
        task_usage = UsageInfo.model_validate(content["usage"])
        for usage_key, usage_value in task_usage.model_dump().items():
            setattr(usage, usage_key, getattr(usage, usage_key) + usage_value)

    return ChatCompletionResponse(model=request.model, choices=choices, usage=usage)


@router.post("/v1/chat/count_tokens", dependencies=[Depends(check_api_key)], tags=["chat"])
async def count_chat_tokens(request: ChatCompletionRequest):
    error_check_ret = await check_model(request)
    if error_check_ret is not None:
        if isinstance(error_check_ret, JSONResponse):
            return error_check_ret
        elif isinstance(error_check_ret, dict) and "model_name" in error_check_ret.keys():
            request.model = error_check_ret["model_name"]
    error_check_ret = check_requests(request)
    if error_check_ret is not None:
        return error_check_ret

    gen_params = await get_gen_params(
        request.model,
        request.messages,
        temperature=request.temperature,
        top_p=request.top_p,
        min_p=request.min_p,
        max_tokens=request.max_tokens,
        echo=False,
        stream=request.stream,
        stop=request.stop,
    )

    prompt = gen_params["prompt"]
    max_tokens = gen_params["max_new_tokens"]

    async with httpx.AsyncClient() as client:
        worker_addr = await get_worker_address(request.model, client)

        response = await client.post(
            worker_addr + "/model_details",
            headers=headers,
            json={"model": request.model},
            timeout=WORKER_API_TIMEOUT,
        )
        context_len = response.json()["context_length"]

        response = await client.post(
            worker_addr + "/count_token",
            headers=headers,
            json={"model": request.model, "prompt": prompt},
            timeout=WORKER_API_TIMEOUT,
        )
        token_num = response.json()["count"]

    return {
        "tokenCount": token_num,
        "contextLength": context_len,
        "tokensInHistory": token_num,
        "tokensInCompletion": max_tokens,
    }


@router.post("/tokenize", tags=["chat"])
async def tokenize(request: Request):
    """Tokenize a string and return the tokenized output as a set of input_ids and strings -- this only works
    if the worker implements the tokenize endpoint."""
    data = await request.json()
    model = data["model"]
    text = data["text"]
    async with httpx.AsyncClient() as client:
        worker_addr = await get_worker_address(model, client)
        response = await client.post(
            worker_addr + "/tokenize",
            headers=headers,
            json={"model": model, "text": text},
            timeout=WORKER_API_TIMEOUT,
        )
        return response.json()


@router.post("/v1/visualize_generation", dependencies=[Depends(check_api_key)], tags=["visualization"])
async def visualize_model_generation(request: VisualizationRequest):
    """Stream model activations and attention data during text generation"""
    error_check_ret = await check_model(request)
    if error_check_ret is not None:
        if isinstance(error_check_ret, JSONResponse):
            return error_check_ret
        elif isinstance(error_check_ret, dict) and "model_name" in error_check_ret.keys():
            request.model = error_check_ret["model_name"]

    if request.stream:
        generator = visualization_stream_generator(
            request.model,
            request.prompt,
            max_tokens=request.max_tokens,
            temperature=request.temperature,
            top_p=request.top_p,
            min_p=request.min_p,
        )
        return StreamingResponse(generator, media_type="text/event-stream")
    else:
        # For non-streaming mode, return complete visualization after generation
        visualization_data = await generate_complete_visualization(
            request.model,
            request.prompt,
            max_tokens=request.max_tokens,
            temperature=request.temperature,
            top_p=request.top_p,
            min_p=request.min_p,
        )
        return visualization_data


async def visualization_stream_generator(
    model_name: str,
    prompt: str,
    max_tokens: int = 100,
    temperature: float = 0.7,
    top_p: float = 1.0,
    min_p: float = 0.0,
) -> AsyncGenerator[str, None]:
    """Stream model activation and attention entropy data during generation"""
    async with httpx.AsyncClient() as client:
        worker_addr = await get_worker_address(model_name, client)

        # First, check if the worker supports visualization
        try:
            visualization_check = await client.get(
                worker_addr + "/supports_activation_visualization", timeout=WORKER_API_TIMEOUT
            )
            if not visualization_check.json().get("available", False):
                error_msg = json.dumps(
                    {
                        "error": "Visualization not supported by this model worker",
                        "error_code": ErrorCode.INTERNAL_ERROR,
                    }
                )
                yield f"data: {error_msg}\n\n"
                return
        except httpx.HTTPStatusError as e:
            if e.response.status_code == 404:
                error_msg = json.dumps(
                    {
                        "error": "Visualization not supported by this model worker",
                        "error_code": ErrorCode.INTERNAL_ERROR,
                    }
                )
                yield f"data: {error_msg}\n\n"
                return
            raise

        # Set up visualization parameters
        payload = {
            "prompt": prompt,
            "temperature": temperature,
            "top_p": top_p,
            "min_p": min_p,
            "max_tokens": max_tokens,
            "stream": True,
        }

        # Stream generation with visualization data
        try:
            async with client.stream(
                "POST",
                worker_addr + "/worker_generate_activation_visualization",
                json=payload,
                timeout=WORKER_API_TIMEOUT,
            ) as response:
                delimiter = b"\0"
                async for raw_chunk in response.aiter_raw():
                    for chunk in raw_chunk.split(delimiter):
                        if not chunk:
                            continue
                        try:
                            data = json.loads(chunk.decode())
                            yield f"data: {json.dumps(data)}\n\n"
                        except Exception as e:
                            print("Caught Exception in visualization stream: ", e)
                            error_msg = json.dumps(
                                {
                                    "error": "Error processing visualization data",
                                    "error_code": ErrorCode.INTERNAL_ERROR,
                                }
                            )
                            yield f"data: {error_msg}\n\n"

                yield "data: [DONE]\n\n"
        except Exception as e:
            print("Error connecting to model worker ", e)
            error_msg = json.dumps(
                {"error": "Error connecting to model worker", "error_code": ErrorCode.INTERNAL_ERROR}
            )
            yield f"data: {error_msg}\n\n"
            yield "data: [DONE]\n\n"


async def generate_complete_visualization(
    model_name: str,
    prompt: str,
    max_tokens: int = 100,
    temperature: float = 0.7,
    top_p: float = 1.0,
    min_p: float = 0.0,
):
    """Generate complete visualization data for the entire generation process"""
    async with httpx.AsyncClient() as client:
        worker_addr = await get_worker_address(model_name, client)

        # First check if visualization is supported
        try:
            visualization_check = await client.get(
                worker_addr + "/supports_activation_visualization", timeout=WORKER_API_TIMEOUT
            )
            if not visualization_check.json().get("available", False):
                return {
                    "error": "Visualization not supported by this model worker",
                    "error_code": ErrorCode.INTERNAL_ERROR,
                }
        except httpx.HTTPStatusError:
            return {"error": "Visualization not supported by this model worker", "error_code": ErrorCode.INTERNAL_ERROR}

        # Set up parameters
        payload = {
            "prompt": prompt,
            "temperature": temperature,
            "top_p": top_p,
            "min_p": min_p,
            "max_tokens": max_tokens,
            "stream": False,
        }

        # Get complete generation with visualization data
        response = await client.post(
            worker_addr + "/worker_generate_activation_visualization",
            json=payload,
            timeout=WORKER_API_TIMEOUT + max_tokens,  # Extra time for token generation
        )
        return response.json()


@router.post("/v1/model_architecture", dependencies=[Depends(check_api_key)], tags=["visualization"])
async def get_model_architecture(request: ModelArchitectureRequest):
    """Retrieve model architecture data for visualization"""
    error_check_ret = await check_model(request, bypass_adaptor=True)
    if error_check_ret is not None:
        if isinstance(error_check_ret, JSONResponse):
            return error_check_ret
        elif isinstance(error_check_ret, dict) and "model_name" in error_check_ret.keys():
            request.model = error_check_ret["model_name"]

    # Get the model architecture data from the worker
    architecture_data = await generate_model_architecture(request.model)
    return architecture_data


async def generate_model_architecture(model_name: str):
    """Generate model architecture data for visualization"""
    async with httpx.AsyncClient() as client:
        worker_addr = await get_worker_address(model_name, client)

        # First check if architecture visualization is supported
        try:
            architecture_check = await client.get(
                worker_addr + "/supports_architecture_visualization", timeout=WORKER_API_TIMEOUT
            )
            if not architecture_check.json().get("available", False):
                return {
                    "error": "Architecture visualization not supported by this model worker",
                    "error_code": ErrorCode.INTERNAL_ERROR,
                }
        except httpx.HTTPStatusError:
            return {
                "error": "Architecture visualization not supported by this model worker",
                "error_code": ErrorCode.INTERNAL_ERROR,
            }

        # Get model architecture data
        response = await client.post(
            worker_addr + "/worker_generate_layers_visualization",
            headers=headers,
            json={"model": model_name},
            timeout=WORKER_API_TIMEOUT,
        )
        return response.json()


@router.post("/v1/layer_details", dependencies=[Depends(check_api_key)], tags=["visualization"])
async def get_layer_details(request: Request):
    """Get details about a specific layer in the model architecture"""
    data = await request.json()
    model_name = data.get("model_name")
    layer_name = data.get("layer_name")

    if not model_name or not layer_name:
        return create_error_response(
            ErrorCode.PARAM_OUT_OF_RANGE,
            "Both 'model_name' and 'layer_name' must be provided.",
        )

    async with httpx.AsyncClient() as client:
        worker_addr = await get_worker_address(model_name, client)

        # Get layer details
        response = await client.post(
            worker_addr + "/worker_get_layer_details",
            headers=headers,
            json={"model": model_name, "layer_name": layer_name},
            timeout=WORKER_API_TIMEOUT,
        )
        return response.json()<|MERGE_RESOLUTION|>--- conflicted
+++ resolved
@@ -93,13 +93,8 @@
     tools: Optional[List[Dict[str, Any]]] = None
 
 
-<<<<<<< HEAD
-class AudioSpeechRequest(BaseModel):
-    experiment_id: int
-=======
 class AudioRequest(BaseModel):
     experiment_id: str
->>>>>>> ad7a10aa
     model: str
     adaptor: Optional[str] = ""
     text: str
@@ -112,7 +107,7 @@
     audio_path: Optional[str] = None
 
 class AudioTranscriptionsRequest(BaseModel):
-    experiment_id: int
+    experiment_id: str
     model: str
     audio_path: str
     # format: str
@@ -544,19 +539,40 @@
         "top_p": request.top_p,
         "audio_path": request.audio_path,
     }
-<<<<<<< HEAD
     gen_params["task"] = "tts"
-    #TODO: Define a base model class to structure the return value
-    content = await generate_completion(gen_params)
-=======
->>>>>>> ad7a10aa
+
 
     # Add voice parameter if provided
     if request.voice:
         gen_params["voice"] = request.voice
         gen_params["lang_code"] = request.voice[0]
 
-<<<<<<< HEAD
+    # TODO: Define a base model class to structure the return value
+    try:
+        content = await generate_completion(gen_params)
+        return content
+    except Exception as e:
+        return create_error_response(ErrorCode.INTERNAL_ERROR, str(e))
+
+
+@router.post("/v1/audio/upload_reference", tags=["audio"])
+async def upload_audio_reference(experimentId: str, audio: UploadFile = File(...)):
+    exp_obj = Experiment(experimentId)
+    experiment_dir = exp_obj.get_dir()
+    uploaded_audio_dir = os.path.join(experiment_dir, "uploaded_audio")
+    os.makedirs(uploaded_audio_dir, exist_ok=True)
+
+    file_prefix = str(uuid.uuid4())
+    _, ext = os.path.splitext(audio.filename)
+    file_path = os.path.join(uploaded_audio_dir, file_prefix + ext)
+
+    # Save the uploaded file
+    with open(file_path, "wb") as f:
+        content = await audio.read()
+        f.write(content)
+
+    return JSONResponse({"audioPath": file_path})
+
 @router.post("/v1/audio/transcriptions", tags=["audio"])
 async def create_text_stt(request: AudioTranscriptionsRequest):
     error_check_ret = await check_model(request)
@@ -565,8 +581,9 @@
             return error_check_ret
         elif isinstance(error_check_ret, dict) and "model_name" in error_check_ret.keys():
             request.model = error_check_ret["model_name"]
-    
-    experiment_dir = await dirs.experiment_dir_by_id(request.experiment_id)
+
+    exp_obj = Experiment.get(request.experiment_id)
+    experiment_dir = exp_obj.get_dir()
     transcription_dir = os.path.join(experiment_dir, "transcriptions")
     os.makedirs(transcription_dir, exist_ok=True)
 
@@ -577,46 +594,12 @@
         #"format": request.format,
     }
     gen_params["task"] = "stt"
-    #TODO: Define a base model class to structure the return value
-    content = await generate_completion(gen_params)
-
-    return content
-
-@router.post("/v1/audio/upload", tags=["audio"])
-async def upload_audio(experimentId: int, audio: UploadFile = File(...)):
-
-    experiment_dir = await dirs.experiment_dir_by_id(experimentId)
-=======
-    # TODO: Define a base model class to structure the return value
     try:
         content = await generate_completion(gen_params)
         return content
     except Exception as e:
         return create_error_response(ErrorCode.INTERNAL_ERROR, str(e))
 
-
-@router.post("/v1/audio/upload_reference", tags=["audio"])
-async def upload_audio_reference(experimentId: str, audio: UploadFile = File(...)):
-    exp_obj = Experiment(experimentId)
-    experiment_dir = exp_obj.get_dir()
->>>>>>> ad7a10aa
-    uploaded_audio_dir = os.path.join(experiment_dir, "uploaded_audio")
-    os.makedirs(uploaded_audio_dir, exist_ok=True)
-
-    file_prefix = str(uuid.uuid4())
-    _, ext = os.path.splitext(audio.filename)
-    file_path = os.path.join(uploaded_audio_dir, file_prefix + ext)
-
-    # Save the uploaded file
-    with open(file_path, "wb") as f:
-        content = await audio.read()
-        f.write(content)
-
-    return JSONResponse({"audioPath": file_path})
-<<<<<<< HEAD
-
-=======
->>>>>>> ad7a10aa
 
 
 @router.post("/v1/chat/completions", dependencies=[Depends(check_api_key)], tags=["chat"])
