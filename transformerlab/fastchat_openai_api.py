--- conflicted
+++ resolved
@@ -45,11 +45,8 @@
     UsageInfo,
 )
 from pydantic import BaseModel as PydanticBaseModel
-<<<<<<< HEAD
 from lab import dirs, Experiment
-=======
 from transformerlab.shared.dirs import experiment_dir_by_id
->>>>>>> c7be5e43
 
 WORKER_API_TIMEOUT = 3600
 
