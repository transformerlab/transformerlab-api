# This file is a modified version of open-ai compatible server from
# FastChat.
# https://github.com/lm-sys/FastChat/blob/main/fastchat/serve/openai_api_server.py

import asyncio
import json
import logging
import os
import time
import uuid

from typing import Any, AsyncGenerator, Dict, Generator, List, Optional, Union

import httpx
import shortuuid
import tiktoken

# Using torch to test for CUDA and MPS support.
from fastapi import APIRouter, Depends, HTTPException, Request, File, UploadFile
from fastapi.responses import FileResponse, JSONResponse, StreamingResponse
from fastapi.security.http import HTTPAuthorizationCredentials, HTTPBearer
from fastchat.constants import WORKER_API_EMBEDDING_BATCH_SIZE, ErrorCode
from fastchat.conversation import Conversation, SeparatorStyle
from fastchat.protocol.api_protocol import (
    APITokenCheckRequest,
    APITokenCheckResponse,
    APITokenCheckResponseItem,
    BaseModel,
)
from fastchat.protocol.openai_api_protocol import (
    ChatCompletionResponse,
    ChatCompletionResponseChoice,
    ChatCompletionResponseStreamChoice,
    ChatCompletionStreamResponse,
    ChatMessage,
    CompletionRequest,
    CompletionResponse,
    DeltaMessage,
    EmbeddingsRequest,
    EmbeddingsResponse,
    ErrorResponse,
    ModelCard,
    ModelList,
    ModelPermission,
    UsageInfo,
)
from pydantic import BaseModel as PydanticBaseModel

from transformerlab.shared import dirs

WORKER_API_TIMEOUT = 3600

# TODO: Move all base model to fastchat.protocol.openai_api_protocol
class APIChatCompletionRequest(BaseModel):
    model: str
    adaptor: Optional[str] = ""
    messages: Union[str, List[Dict[str, str]], List[List[Dict[str, str]]]]
    temperature: Optional[float] = 0.7
    top_p: Optional[float] = 1.0
    top_k: Optional[int] = -1
    min_p: Optional[float] = 0.0
    n: Optional[int] = 1
    max_tokens: Optional[int] = None
    stop: Optional[Union[str, List[str]]] = None
    stream: Optional[bool] = False
    user: Optional[str] = None
    repetition_penalty: Optional[float] = 1.0
    frequency_penalty: Optional[float] = 0.0
    presence_penalty: Optional[float] = 0.0
    logprobs: Optional[bool] = False


class ChatCompletionRequest(BaseModel):
    model: str
    adaptor: Optional[str] = ""
    messages: Union[
        str,
        List[Dict[str, str]],
        List[Dict[str, Union[str, List[Dict[str, Union[str, Dict[str, str]]]]]]],
    ]
    temperature: Optional[float] = 0.7
    top_p: Optional[float] = 1.0
    top_k: Optional[int] = -1
    min_p: Optional[float] = 0.0
    n: Optional[int] = 1
    max_tokens: Optional[int] = None
    stop: Optional[Union[str, List[str]]] = None
    stream: Optional[bool] = False
    presence_penalty: Optional[float] = 0.0
    frequency_penalty: Optional[float] = 0.0
    user: Optional[str] = None
    logprobs: Optional[bool] = False

<<<<<<< HEAD
class AudioSpeechRequest(BaseModel):
=======
class AudioRequest(BaseModel):
    experiment_id: int
>>>>>>> 0835f28b
    model: str
    text: str
    file_prefix: str
    sample_rate: int
    temperature: float
    speed: float

class AudioTranscriptionsRequest(BaseModel):
    model: str
    audio_path: str
    # format: str
    # output_path: str note: probably we set this by ourself


class VisualizationRequest(PydanticBaseModel):
    model: str
    adaptor: Optional[str] = ""
    prompt: str
    max_tokens: Optional[int] = 100
    temperature: Optional[float] = 0.7
    top_p: Optional[float] = 1.0
    min_p: Optional[float] = 0.0
    stream: Optional[bool] = True


class ModelArchitectureRequest(PydanticBaseModel):
    model: str
    adaptor: Optional[str] = ""


class ModifiedCompletionRequest(CompletionRequest):
    adaptor: Optional[str] = ""
    min_p: Optional[float] = 0.0


try:
    from pydantic.v1 import BaseSettings
except ImportError:
    from pydantic import BaseSettings


logger = logging.getLogger(__name__)
logger.setLevel(level=logging.ERROR)
headers = {"User-Agent": "FastChat API Server"}


router = APIRouter()

get_bearer_token = HTTPBearer(auto_error=False)

conv_template_map = {}


class AppSettings(BaseSettings):
    # The address of the model controller.
    controller_address: str = "http://localhost:21001"

    # Used to overwrite the random seed in huggingface transformers
    seed: Optional[int] = None

    api_keys: Optional[List[str]] = None


app_settings = AppSettings()


async def check_api_key(
    auth: Optional[HTTPAuthorizationCredentials] = Depends(get_bearer_token),
) -> str:
    if app_settings.api_keys:
        if auth is None or (token := auth.credentials) not in app_settings.api_keys:
            raise HTTPException(
                status_code=401,
                detail={
                    "error": {
                        "message": "",
                        "type": "invalid_request_error",
                        "param": None,
                        "code": "invalid_api_key",
                    }
                },
            )
        return token
    else:
        # api_keys not set; allow all
        return None


def create_error_response(code: int, message: str) -> JSONResponse:
    return JSONResponse(ErrorResponse(message=message, code=code).model_dump(), status_code=400)


async def check_model(request, bypass_adaptor=False) -> Optional[JSONResponse]:
    controller_address = app_settings.controller_address
    ret = None
    async with httpx.AsyncClient() as client:
        try:
            # First, if there is a slash in the name of the model, just use the second part:
            model_name = request.model.split("/")[-1]
            _worker_addr = await get_worker_address(model_name, client)
        except ValueError:
            models_ret = await client.post(controller_address + "/list_models")
            models = models_ret.json()["models"]
            if request.adaptor is not None and request.adaptor != "" and request.adaptor in models:
                try:
                    model_name = request.adaptor.split("/")[-1]
                    _worker_addr = await get_worker_address(model_name, client)
                    ret = {"model_name": model_name}
                except ValueError:
                    ret = create_error_response(
                        ErrorCode.INVALID_MODEL,
                        f"Model {request.model} or Adaptor {request.adaptor} not found. Available models: {'&&'.join(models)}",
                    )

            else:
                if bypass_adaptor:
                    # Bypassing adaptor names when we do not have direct access
                    ret = {"model_name": models_ret.json()["models"][0]}
                else:
                    ret = create_error_response(
                        ErrorCode.INVALID_MODEL,
                        f"Expected model: {'&&'.join(models)}. Your model: {request.model}",
                    )
    return ret


def log_prompt(prompt):
    """Log the prompt to the global prompt.log file"""
    MAX_LOG_SIZE_BEFORE_ROTATE = 1000000  # 1MB in bytes
    if os.path.exists(os.path.join(dirs.LOGS_DIR, "prompt.log")):
        if os.path.getsize(os.path.join(dirs.LOGS_DIR, "prompt.log")) > MAX_LOG_SIZE_BEFORE_ROTATE:
            with open(os.path.join(dirs.LOGS_DIR, "prompt.log"), "r") as f:
                lines = f.readlines()
            with open(os.path.join(dirs.LOGS_DIR, "prompt.log"), "w") as f:
                f.writelines(lines[-1000:])
            with open(os.path.join(dirs.LOGS_DIR, f"prompt_{time.strftime('%Y%m%d%H%M%S')}.log"), "w") as f:
                f.writelines(lines[:-1000])

    with open(os.path.join(dirs.LOGS_DIR, "prompt.log"), "a") as f:
        log_entry = {}
        log_entry["date"] = time.strftime("%Y-%m-%d %H:%M:%S")
        log_entry["log"] = prompt
        log_entry = json.dumps(log_entry)
        f.write(f"{log_entry}\n")


@router.get("/prompt_log", tags=["chat"])
async def get_prompt_log():
    return FileResponse(os.path.join(dirs.LOGS_DIR, "prompt.log"))


async def check_length(request, prompt, max_tokens):
    async with httpx.AsyncClient() as client:
        worker_addr = await get_worker_address(request.model, client)

        response = await client.post(
            worker_addr + "/model_details",
            headers=headers,
            json={"model": request.model},
            timeout=WORKER_API_TIMEOUT,
        )
        context_len = response.json()["context_length"]

        response = await client.post(
            worker_addr + "/count_token",
            headers=headers,
            json={"model": request.model, "prompt": prompt},
            timeout=WORKER_API_TIMEOUT,
        )
        token_num = response.json()["count"]

    if token_num + max_tokens > context_len:
        return create_error_response(
            ErrorCode.CONTEXT_OVERFLOW,
            f"This model's maximum context length is {context_len} tokens. "
            f"However, you requested {max_tokens + token_num} tokens "
            f"({token_num} in the messages, "
            f"{max_tokens} in the completion). "
            f"Please reduce the length of the messages or completion.",
        )
    else:
        return None


def check_requests(request) -> Optional[JSONResponse]:
    # Check all params
    if request.max_tokens is not None and request.max_tokens <= 0:
        return create_error_response(
            ErrorCode.PARAM_OUT_OF_RANGE,
            f"{request.max_tokens} is less than the minimum of 1 - 'max_tokens'",
        )
    if request.n is not None and request.n <= 0:
        return create_error_response(
            ErrorCode.PARAM_OUT_OF_RANGE,
            f"{request.n} is less than the minimum of 1 - 'n'",
        )
    if request.temperature is not None and request.temperature < 0:
        return create_error_response(
            ErrorCode.PARAM_OUT_OF_RANGE,
            f"{request.temperature} is less than the minimum of 0 - 'temperature'",
        )
    if request.temperature is not None and request.temperature > 2:
        return create_error_response(
            ErrorCode.PARAM_OUT_OF_RANGE,
            f"{request.temperature} is greater than the maximum of 2 - 'temperature'",
        )
    if request.top_p is not None and request.top_p < 0:
        return create_error_response(
            ErrorCode.PARAM_OUT_OF_RANGE,
            f"{request.top_p} is less than the minimum of 0 - 'top_p'",
        )
    if request.top_p is not None and request.top_p > 1:
        return create_error_response(
            ErrorCode.PARAM_OUT_OF_RANGE,
            f"{request.top_p} is greater than the maximum of 1 - 'top_p'",
        )
    if request.min_p is not None and request.min_p < 0:
        return create_error_response(
            ErrorCode.PARAM_OUT_OF_RANGE,
            f"{request.min_p} is less than the minimum of 0 - 'min_p'",
        )
    if request.stop is not None and (not isinstance(request.stop, str) and not isinstance(request.stop, list)):
        return create_error_response(
            ErrorCode.PARAM_OUT_OF_RANGE,
            f"{request.stop} is not valid under any of the given schemas - 'stop'",
        )

    return None


def process_input(model_name, inp):
    if isinstance(inp, str):
        inp = [inp]
    elif isinstance(inp, list):
        if isinstance(inp[0], int):
            decoding = tiktoken.model.encoding_for_model(model_name)
            inp = [decoding.decode(inp)]
        elif isinstance(inp[0], list):
            decoding = tiktoken.model.encoding_for_model(model_name)
            inp = [decoding.decode(text) for text in inp]

    return inp


async def get_gen_params(
    model_name: str,
    messages: Union[
        str,
        List[Dict[str, str]],
        # necessary for image support
        List[Dict[str, Union[str, List[Dict[str, Union[str, Dict[str, str]]]]]]],
    ],
    *,
    temperature: float,
    top_p: float,
    min_p: float,
    max_tokens: Optional[int],
    echo: Optional[bool],
    stream: Optional[bool],
    stop: Optional[Union[str, List[str]]],
    logprobs: Optional[bool] = False,
) -> Dict[str, Any]:
    conv = await get_conv(model_name)
    conv = Conversation(
        name=conv["name"],
        system_template=conv["system_template"],
        system_message=conv["system_message"],
        roles=conv["roles"],
        # LLMLab: 👇 We manually remove these fake messages that
        # FastChat would prepend convos with
        messages=list([]),
        offset=conv["offset"],
        sep_style=SeparatorStyle(conv["sep_style"]),
        sep=conv["sep"],
        sep2=conv["sep2"],
        stop_str=conv["stop_str"],
        stop_token_ids=conv["stop_token_ids"],
    )
    image_list = []
    images = None

    if isinstance(messages, str):
        prompt = messages
    else:
        for message in messages:
            msg_role = message["role"]
            if msg_role == "system":
                conv.set_system_message(message["content"])
            elif msg_role == "user":
                if isinstance(message["content"], list):
                    text_list = []

                    for item in message["content"]:
                        if item["type"] == "text":
                            text_list.append(item["text"])
                        elif item["type"] == "image_url":
                            raw_url = item["image_url"]
                            if not isinstance(raw_url, str) and raw_url.startswith("data:image"):
                                raise ValueError("Only base64-encoded images are supported")
                            image_list.append(raw_url)
                    text = "\n".join(text_list).strip()
                    conv.append_message(conv.roles[0], (text, image_list))
                else:
                    conv.append_message(conv.roles[0], message["content"])
            elif msg_role == "assistant":
                conv.append_message(conv.roles[1], message["content"])
            else:
                raise ValueError(f"Unknown role: {msg_role}")

        # Add a blank message for the assistant.
        conv.append_message(conv.roles[1], None)
        prompt = conv.get_prompt()
        images = image_list
    if max_tokens is None:
        max_tokens = 512
    gen_params = {
        "model": model_name,
        "prompt": prompt,
        "temperature": temperature,
        "top_p": top_p,
        "min_p": min_p,
        "max_new_tokens": max_tokens,
        "echo": echo,
        "stream": stream,
        "logprobs": logprobs,
        "messages": messages,
    }
    if images is not None and len(images) > 0:
        gen_params["images"] = images
    if not stop:
        gen_params.update({"stop": conv.stop_str, "stop_token_ids": conv.stop_token_ids})
    else:
        gen_params.update({"stop": stop})
    return gen_params


async def get_worker_address(model_name: str, client: httpx.AsyncClient) -> str:
    """
    Get worker address based on the requested model

    :param model_name: The worker's model name
    :param client: The httpx client to use
    :return: Worker address from the controller
    :raises: :class:`ValueError`: No available worker for requested model
    """
    controller_address = app_settings.controller_address

    model_name = model_name.split("/")[-1]

    ret = await client.post(controller_address + "/get_worker_address", json={"model": model_name})
    worker_addr = ret.json()["address"]
    # No available worker
    if worker_addr == "":
        raise ValueError(f"No available worker for {model_name}")

    logger.debug(f"model_name: {model_name}, worker_addr: {worker_addr}")
    return worker_addr


async def get_conv(model_name: str):
    async with httpx.AsyncClient() as client:
        worker_addr = await get_worker_address(model_name, client)
        conv_template = conv_template_map.get((worker_addr, model_name))
        if conv_template is None:
            response = await client.post(
                worker_addr + "/worker_get_conv_template",
                headers=headers,
                json={"model": model_name},
                timeout=WORKER_API_TIMEOUT,
            )
            conv_template = response.json()["conv"]
            conv_template_map[(worker_addr, model_name)] = conv_template
        return conv_template


@router.get("/v1/models", dependencies=[Depends(check_api_key)], tags=["chat"])
async def show_available_models():
    controller_address = app_settings.controller_address
    async with httpx.AsyncClient() as client:
        await client.post(controller_address + "/refresh_all_workers")
        ret = await client.post(controller_address + "/list_models")
    models = ret.json()["models"]
    models.sort()
    # TODO: return real model permission details
    model_cards = []
    for m in models:
        model_cards.append(ModelCard(id=m, root=m, permission=[ModelPermission()]))
    return ModelList(data=model_cards)

@router.post("/v1/audio/speech", tags=["audio"])
async def create_audio_tts(request: AudioSpeechRequest):
    error_check_ret = await check_model(request)
    if error_check_ret is not None:
        if isinstance(error_check_ret, JSONResponse):
            return error_check_ret
        elif isinstance(error_check_ret, dict) and "model_name" in error_check_ret.keys():
            request.model = error_check_ret["model_name"]

    experiment_dir = await dirs.experiment_dir_by_id(request.experiment_id)
    audio_dir = os.path.join(experiment_dir, str(request.experiment_id), "audio")
    os.makedirs(audio_dir, exist_ok=True)

    
    gen_params = {
        "audio_dir": audio_dir,
        "model": request.model,
        "text": request.text,
        "file_prefix": request.file_prefix,
        "sample_rate": request.sample_rate,
        "temperature": request.temperature,
        "speed": request.speed,
    }
    gen_params["task"] = "tts"
    #TODO: Define a base model class to structure the return value
    content = await generate_completion(gen_params)

    return content

@router.post("/v1/audio/transcriptions", tags=["audio"])
async def create_text_stt(request: AudioTranscriptionsRequest):
    error_check_ret = await check_model(request)
    if error_check_ret is not None:
        if isinstance(error_check_ret, JSONResponse):
            return error_check_ret
        elif isinstance(error_check_ret, dict) and "model_name" in error_check_ret.keys():
            request.model = error_check_ret["model_name"]

    gen_params = {
        "model": request.model,
        "audio_path": request.audio_path,
        "output_path": request.output_path,
        #"format": request.format,
    }
    gen_params["task"] = "stt"
    #TODO: Define a base model class to structure the return value
    content = await generate_completion(gen_params)

    return content

@router.post("/v1/audio/upload", tags=["audio"])
async def upload_audio(experiment_id: int, audio: UploadFile = File(...)):

    experiment_dir = await dirs.experiment_dir_by_id(experiment_id)
    uploaded_audio_dir = os.path.join(experiment_dir, str(experiment_id), "uploaded_audio")
    os.makedirs(uploaded_audio_dir, exist_ok=True)

    file_prefix = str(uuid.uuid4())
    file_path = os.path.join(uploaded_audio_dir, file_prefix)

    # Save the uploaded file
    with open(file_path, "wb") as f:
        content = await audio.read()
        f.write(content)

    return JSONResponse({"audioPath": file_path})



@router.post("/v1/chat/completions", dependencies=[Depends(check_api_key)], tags=["chat"])
async def create_openapi_chat_completion(request: ChatCompletionRequest):
    """Creates a completion for the chat message"""
    error_check_ret = await check_model(request)
    if error_check_ret is not None:
        if isinstance(error_check_ret, JSONResponse):
            return error_check_ret
        elif isinstance(error_check_ret, dict) and "model_name" in error_check_ret.keys():
            request.model = error_check_ret["model_name"]

    error_check_ret = check_requests(request)
    if error_check_ret is not None:
        return error_check_ret

    gen_params = await get_gen_params(
        request.model,
        request.messages,
        temperature=request.temperature,
        top_p=request.top_p,
        min_p=request.min_p,
        max_tokens=request.max_tokens,
        echo=False,
        stream=request.stream,
        stop=request.stop,
        logprobs=request.logprobs,
    )

    error_check_ret = await check_length(request, gen_params["prompt"], gen_params["max_new_tokens"])
    if error_check_ret is not None:
        return error_check_ret
    log_prompt(gen_params)
    if request.stream:
        generator = chat_completion_stream_generator(request.model, gen_params, request.n)
        return StreamingResponse(generator, media_type="text/event-stream")
    choices = []
    chat_completions = []
    for i in range(request.n):
        content = asyncio.create_task(generate_completion(gen_params))
        chat_completions.append(content)
    try:
        all_tasks = await asyncio.gather(*chat_completions)
    except Exception as e:
        return create_error_response(ErrorCode.INTERNAL_ERROR, str(e))
    usage = UsageInfo()
    for i, content in enumerate(all_tasks):
        if content["error_code"] != 0:
            return create_error_response(content["error_code"], content["text"])
        choices.append(
            ChatCompletionResponseChoice(
                index=i,
                message=ChatMessage(role="assistant", content=content["text"]),
                finish_reason=content.get("finish_reason", "stop"),
            )
        )
        if "usage" in content:
            task_usage = UsageInfo.model_validate(content["usage"])
            for usage_key, usage_value in task_usage.model_dump().items():
                setattr(usage, usage_key, getattr(usage, usage_key) + usage_value)

    return ChatCompletionResponse(model=request.model, choices=choices, usage=usage)


async def chat_completion_stream_generator(
    model_name: str, gen_params: Dict[str, Any], n: int
) -> Generator[str, Any, None]:
    """
    Event stream format:
    https://developer.mozilla.org/en-US/docs/Web/API/Server-sent_events/Using_server-sent_events#event_stream_format
    """
    id = f"chatcmpl-{shortuuid.random()}"
    gen_params["type"] = "chat_completion"
    finish_stream_events = []
    for i in range(n):
        # First chunk with role
        choice_data = ChatCompletionResponseStreamChoice(
            index=i,
            delta=DeltaMessage(role="assistant"),
            finish_reason=None,
        )
        chunk = ChatCompletionStreamResponse(id=id, choices=[choice_data], model=model_name)
        # Convert the chunk to a dictionary
        if not isinstance(chunk, dict):
            chunk_dict = chunk.model_dump()
        else:
            chunk_dict = chunk

        # Convert the dictionary to a JSON string
        sorted_json = json.dumps(chunk_dict, sort_keys=True, ensure_ascii=False)

        # Use the JSON string in your response
        yield f"data: {sorted_json}\n\n"

        previous_text = ""
        async for content in generate_completion_stream(gen_params):
            if content["error_code"] != 0:
                # Convert the content to a dictionary
                print("Error occurred in generation", content)
                if not isinstance(content, dict):
                    content_dict = content.model_dump()
                else:
                    content_dict = content

                # Convert the dictionary to a JSON string
                sorted_json = json.dumps(content_dict, sort_keys=True, ensure_ascii=False)

                yield f"data: {sorted_json}\n\n"
                yield "data: [DONE]\n\n"
                return
            decoded_unicode = content["text"].replace("\ufffd", "")
            delta_text = decoded_unicode[len(previous_text) :]
            previous_text = decoded_unicode

            if len(delta_text) == 0:
                delta_text = None
            choice_data = ChatCompletionResponseStreamChoice(
                index=i,
                delta=DeltaMessage(content=delta_text),
                finish_reason=content.get("finish_reason", None),
            )
            chunk = ChatCompletionStreamResponse(id=id, choices=[choice_data], model=model_name)
            if delta_text is None:
                if content.get("finish_reason", None) is not None:
                    finish_stream_events.append(chunk)
                continue
            # Convert the chunk to a dictionary
            chunk_dict = chunk.model_dump(exclude_unset=True)

            # Convert the dictionary to a JSON string
            sorted_json = json.dumps(chunk_dict, ensure_ascii=False)

            # Use the JSON string in your response
            yield f"data: {sorted_json}\n\n"
    # There is not "content" field in the last delta message, so exclude_none to exclude field "content".
    for finish_chunk in finish_stream_events:
        # Convert the finish_chunk to a dictionary
        finish_chunk_dict = finish_chunk.model_dump(exclude_none=True)

        # Convert the dictionary to a JSON string
        sorted_json = json.dumps(finish_chunk_dict, ensure_ascii=False)

        # Use the JSON string in your response
        yield f"data: {sorted_json}\n\n"
    yield "data: [DONE]\n\n"


@router.post("/v1/completions", dependencies=[Depends(check_api_key)], tags=["chat"])
async def create_completion(request: ModifiedCompletionRequest):
    error_check_ret = await check_model(request)
    if error_check_ret is not None:
        if isinstance(error_check_ret, JSONResponse):
            return error_check_ret
        elif isinstance(error_check_ret, dict) and "model_name" in error_check_ret.keys():
            request.model = error_check_ret["model_name"]

    error_check_ret = check_requests(request)
    if error_check_ret is not None:
        return error_check_ret

    request.prompt = process_input(request.model, request.prompt)

    for text in request.prompt:
        error_check_ret = await check_length(request, text, request.max_tokens)
        if error_check_ret is not None:
            return error_check_ret

    if request.stream:
        generator = generate_completion_stream_generator(request, request.n)
        return StreamingResponse(generator, media_type="text/event-stream")
    else:
        text_completions = []
        for text in request.prompt:
            gen_params = await get_gen_params(
                request.model,
                text,
                temperature=request.temperature,
                top_p=request.top_p,
                min_p=request.min_p,
                max_tokens=request.max_tokens,
                echo=request.echo,
                stream=request.stream,
                stop=request.stop,
                logprobs=request.logprobs,
            )

            log_prompt(gen_params)

            for i in range(request.n):
                content = asyncio.create_task(generate_completion(gen_params))
                text_completions.append(content)

        try:
            all_tasks = await asyncio.gather(*text_completions)
        except Exception as e:
            return create_error_response(ErrorCode.INTERNAL_ERROR, str(e))

        # In "content" there is an array of logprobs, we need to collapse that so that
        # logprobs = [{token: 'xx', ... }, {token: 'yy', ... }, ...]
        # becomes:
        # logprobs = { "tokens": ['xx', 'yy', ...], "top_logprobs": [{ 'xx': 0.1, 'yy': 0.2, ... }, ...] }

        choices = []
        usage = UsageInfo()
        for i, content in enumerate(all_tasks):
            if content["error_code"] != 0:
                return create_error_response(content["error_code"], content["text"])

            logprobs = content.get("logprobs", None)
            logprob_formatted = None
            if logprobs is not None:
                logprob_formatted = convert_group_of_logprobs_to_openai_format(logprobs)

            choices.append(
                {
                    "index": i,
                    "text": content["text"],
                    "logprobs": logprob_formatted,
                    "finish_reason": content.get("finish_reason", "stop"),
                }
            )

            task_usage = UsageInfo.model_validate(content["usage"])
            for usage_key, usage_value in task_usage.model_dump().items():
                setattr(usage, usage_key, getattr(usage, usage_key) + usage_value)

        return CompletionResponse(model=request.model, choices=choices, usage=UsageInfo.model_validate(usage))


def convert_to_openai_format(token_data):
    """
    Convert custom logprobs format to OpenAI API format.

    Input format:
    {
        'token': str,
        'logprob': float,
        'bytes': List[int],
        'top_logprobs': List[Dict]
    }
    In some cases the token_data is returned correctly as a dictionary, in other cases it is returned as a list of dictionaries.
    {
        'token_logprobs': List[float],
        'test_offset': List[int],
        'tokens': List[str],
        'top_logprobs': List[Dict]
    }

    Output format:
    {
        'text_offset': List[int],
        'token_logprobs': List[float],
        'tokens': List[str],
        'top_logprobs': List[Dict[str, float]]
    }
    """
    if type(token_data) is not dict:
        print("Token Data is not a dictionary, returning None")
        return None

    if "token_logprobs" in token_data:
        token_logprobs = token_data["token_logprobs"]
    else:
        token_logprobs = [token_data["logprob"]]

    if "tokens" in token_data:
        tokens = token_data["tokens"]
    else:
        tokens = [token_data["token"]]

    # Initialize OpenAI format
    openai_format = {
        "text_offset": [0],  # Assuming this is the first token
        "token_logprobs": token_logprobs,
        "tokens": tokens,
        "top_logprobs": [],
    }

    if "top_logprobs" not in token_data:
        # Convert top_logprobs array to OpenAI's dictionary format
        top_logprobs_dict = {}
        for item in token_data["top_logprobs"]:
            top_logprobs_dict[item["token"]] = item["logprob"]

        openai_format["top_logprobs"].append(top_logprobs_dict)
    else:
        openai_format["top_logprobs"] = token_data["top_logprobs"]

    return openai_format


def convert_group_of_logprobs_to_openai_format(logprobs: List[Dict[str, Any]]) -> Dict[str, Any]:
    """
    Convert custom logprobs format to OpenAI API format.

    Input format:
    [
        {
            'token': str,
            'logprob': float,
            'bytes': List[int],
            'top_logprobs': List[Dict]
        },
        ...
    ]

    Output format:
    {
        'text_offset': List[int],
        'token_logprobs': List[float],
        'tokens': List[str],
        'top_logprobs': List[Dict[str, float]]
    }
    """
    # Initialize OpenAI format
    openai_format = {"text_offset": [], "token_logprobs": [], "tokens": [], "top_logprobs": []}

    offset_counter = 0

    for token_data in logprobs:
        # Append token logprobs
        openai_format["token_logprobs"].append(token_data["logprob"])

        # Append token
        openai_format["tokens"].append(token_data["token"])

        # Convert top_logprobs array to OpenAI's dictionary format
        top_logprobs_dict = {}
        for item in token_data["top_logprobs"]:
            top_logprobs_dict[item["token"]] = item["logprob"]

        openai_format["top_logprobs"].append(top_logprobs_dict)

        openai_format["text_offset"].append(offset_counter)
        offset_counter += len(token_data["token"])

    return openai_format


async def generate_completion_stream_generator(request: ModifiedCompletionRequest, n: int):
    model_name = request.model
    id = f"cmpl-{shortuuid.random()}"
    finish_stream_events = []
    for text in request.prompt:
        for i in range(n):
            previous_text = ""
            gen_params = await get_gen_params(
                request.model,
                text,
                temperature=request.temperature,
                top_p=request.top_p,
                min_p=request.min_p,
                max_tokens=request.max_tokens,
                echo=request.echo,
                stream=request.stream,
                stop=request.stop,
                logprobs=request.logprobs,
            )
            gen_params["type"] = "completion"
            log_prompt(gen_params)

            async for content in generate_completion_stream(gen_params):
                if content["error_code"] != 0:
                    # Convert the content to a dictionary
                    content_dict = content.model_dump()

                    # Convert the dictionary to a JSON string
                    sorted_json = json.dumps(content_dict, sort_keys=True, ensure_ascii=False)

                    # Use the JSON string in your response
                    yield f"data: {sorted_json}\n\n"
                    yield "data: [DONE]\n\n"
                    return
                decoded_unicode = content["text"].replace("\ufffd", "")
                delta_text = decoded_unicode[len(previous_text) :]
                previous_text = decoded_unicode

                logprob_formatted = {
                    "text_offset": [],
                    "token_logprobs": [],
                    "tokens": [],
                    "top_logprobs": [],
                }

                logprobs = content.get("logprobs", None)
                if logprobs is not None and isinstance(logprobs, dict):
                    logprob_formatted = convert_to_openai_format(logprobs)
                    if logprob_formatted is not None:
                        logprob_formatted["text_offset"] = [i]
                else:
                    print("Skipping conversion of logprobs as it is not a dictionary")

                # print(logprob_formatted)

                # todo: index is not apparent
                choice_data = {
                    "index": i,
                    "text": delta_text,
                    "logprobs": logprob_formatted,
                    "finish_reason": content.get("finish_reason", None),
                }
                chunk = {
                    "id": id,
                    "object": "text_completion",
                    "choices": [choice_data],
                    "model": model_name,
                }
                if len(delta_text) == 0:
                    # print("delta_text", delta_text)
                    if content.get("finish_reason", None) is not None:
                        finish_stream_events.append(chunk)
                    continue
                # Convert the chunk to a dictionary
                chunk_dict = chunk

                # Convert the dictionary to a JSON string
                sorted_json = json.dumps(chunk_dict, sort_keys=True, ensure_ascii=False)

                # Use the JSON string in your response
                yield f"data: {sorted_json}\n\n"
    # There is not "content" field in the last delta message, so exclude_none to exclude field "content".
    for finish_chunk in finish_stream_events:
        # Convert the finish_chunk to a dictionary
        finish_chunk_dict = finish_chunk

        # print("finish_chunk_dict", finish_chunk_dict)

        # Convert the dictionary to a JSON string
        sorted_json = json.dumps(finish_chunk_dict, ensure_ascii=False)

        # Use the JSON string in your response
        yield f"data: {sorted_json}\n\n"
    yield "data: [DONE]\n\n"


async def generate_completion_stream(payload: Dict[str, Any]):
    async with httpx.AsyncClient() as client:
        worker_addr = await get_worker_address(payload["model"], client)
        delimiter = b"\0"
        async with client.stream(
            "POST",
            worker_addr + "/worker_generate_stream",
            headers=headers,
            json=payload,
            timeout=WORKER_API_TIMEOUT,
        ) as response:
            # content = await response.aread()
            async for raw_chunk in response.aiter_raw():
                for chunk in raw_chunk.split(delimiter):
                    if not chunk:
                        continue
                    # print(chunk.decode())
                    data = None
                    try:
                        data = json.loads(chunk.decode())
                    except Exception as e:
                        # Catching this exception is a hack -- we do it because with log probs turned on,
                        # the response gets really long, more than 63892 bytes, and the stream gets cut off.
                        # This is a workaround to prevent the stream from breaking. But we should fix
                        # the underlying issue in the worker.
                        print("Caught Exception in OpenAI API: ", e)
                        continue
                    yield data


async def generate_completion(payload: Dict[str, Any]):
    async with httpx.AsyncClient() as client:
        worker_addr = await get_worker_address(payload["model"], client)

        response = await client.post(
            worker_addr + "/worker_generate",
            headers=headers,
            json=payload,
            timeout=WORKER_API_TIMEOUT,
        )
        completion = response.json()
        return completion


@router.post("/v1/embeddings", dependencies=[Depends(check_api_key)], tags=["chat"])
@router.post(
    "/v1/engines/{model_name}/embeddings",
    dependencies=[Depends(check_api_key)],
    tags=["chat"],
)
async def create_embeddings(request: EmbeddingsRequest, model_name: str = None):
    """Creates embeddings for the text"""
    if request.model is None:
        request.model = model_name
    error_check_ret = await check_model(request)
    if error_check_ret is not None:
        if isinstance(error_check_ret, JSONResponse):
            return error_check_ret
        elif isinstance(error_check_ret, dict) and "model_name" in error_check_ret.keys():
            request.model = error_check_ret["model_name"]

    request.input = process_input(request.model, request.input)

    data = []
    token_num = 0
    batch_size = WORKER_API_EMBEDDING_BATCH_SIZE
    batches = [
        request.input[i : min(i + batch_size, len(request.input))] for i in range(0, len(request.input), batch_size)
    ]
    for num_batch, batch in enumerate(batches):
        payload = {
            "model": request.model,
            "input": batch,
        }
        embedding = await get_embedding(payload)
        if "error_code" in embedding and embedding["error_code"] != 0:
            return create_error_response(embedding["error_code"], embedding["text"])
        data += [
            {
                "object": "embedding",
                "embedding": emb,
                "index": num_batch * batch_size + i,
            }
            for i, emb in enumerate(embedding["embedding"])
        ]
        token_num += embedding["token_num"]
    return EmbeddingsResponse(
        data=data,
        model=request.model,
        usage=UsageInfo(
            prompt_tokens=token_num,
            total_tokens=token_num,
            completion_tokens=None,
        ),
    ).model_dump(exclude_none=True)


async def get_embedding(payload: Dict[str, Any]):
    model_name = payload["model"]
    async with httpx.AsyncClient() as client:
        worker_addr = await get_worker_address(model_name, client)

        response = await client.post(
            worker_addr + "/worker_get_embeddings",
            headers=headers,
            json=payload,
            timeout=WORKER_API_TIMEOUT,
        )
        embedding = response.json()
        return embedding


### GENERAL API - NOT OPENAI COMPATIBLE ###


@router.post("/api/v1/token_check", tags=["chat"], include_in_schema=False)
async def count_tokens(request: APITokenCheckRequest):
    """
    Checks the token count for each message in your list
    This is not part of the OpenAI API spec.
    """
    checkedList = []
    async with httpx.AsyncClient() as client:
        for item in request.prompts:
            worker_addr = await get_worker_address(item.model, client)

            response = await client.post(
                worker_addr + "/model_details",
                headers=headers,
                json={"model": item.model},
                timeout=WORKER_API_TIMEOUT,
            )
            context_len = response.json()["context_length"]

            response = await client.post(
                worker_addr + "/count_token",
                headers=headers,
                json={"prompt": item.prompt, "model": item.model},
                timeout=WORKER_API_TIMEOUT,
            )
            token_num = response.json()["count"]

            can_fit = True
            if token_num + item.max_tokens > context_len:
                can_fit = False

            checkedList.append(APITokenCheckResponseItem(fits=can_fit, contextLength=context_len, tokenCount=token_num))

    return APITokenCheckResponse(prompts=checkedList)


# TODO: this more or less duplicates create_openapi_chat_completion and we
#       should merge them together. The two request types are similar, the
#       response is the same.
@router.post("/api/v1/chat/completions", tags=["chat"], include_in_schema=False)
async def create_chat_completion(request: APIChatCompletionRequest):
    """Creates a completion for the chat message"""
    error_check_ret = await check_model(request)
    if error_check_ret is not None:
        if isinstance(error_check_ret, JSONResponse):
            return error_check_ret
        elif isinstance(error_check_ret, dict) and "model_name" in error_check_ret.keys():
            request.model = error_check_ret["model_name"]
    error_check_ret = check_requests(request)
    if error_check_ret is not None:
        return error_check_ret

    gen_params = await get_gen_params(
        request.model,
        request.messages,
        temperature=request.temperature,
        top_p=request.top_p,
        min_p=request.min_p,
        max_tokens=request.max_tokens,
        echo=False,
        stream=request.stream,
        stop=request.stop,
        logprobs=request.logprobs,
    )

    if request.repetition_penalty is not None:
        gen_params["repetition_penalty"] = request.repetition_penalty

    error_check_ret = await check_length(request, gen_params["prompt"], gen_params["max_new_tokens"])
    if error_check_ret is not None:
        return error_check_ret

    if request.stream:
        generator = chat_completion_stream_generator(request.model, gen_params, request.n)
        return StreamingResponse(generator, media_type="text/event-stream")

    choices = []
    chat_completions = []
    for i in range(request.n):
        content = asyncio.create_task(generate_completion(gen_params))
        chat_completions.append(content)
    try:
        all_tasks = await asyncio.gather(*chat_completions)
    except Exception as e:
        return create_error_response(ErrorCode.INTERNAL_ERROR, str(e))
    usage = UsageInfo()
    for i, content in enumerate(all_tasks):
        if content["error_code"] != 0:
            return create_error_response(content["error_code"], content["text"])
        choices.append(
            ChatCompletionResponseChoice(
                index=i,
                message=ChatMessage(role="assistant", content=content["text"]),
                finish_reason=content.get("finish_reason", "stop"),
            )
        )
        task_usage = UsageInfo.model_validate(content["usage"])
        for usage_key, usage_value in task_usage.model_dump().items():
            setattr(usage, usage_key, getattr(usage, usage_key) + usage_value)

    return ChatCompletionResponse(model=request.model, choices=choices, usage=usage)


@router.post("/v1/chat/count_tokens", dependencies=[Depends(check_api_key)], tags=["chat"])
async def count_chat_tokens(request: ChatCompletionRequest):
    error_check_ret = await check_model(request)
    if error_check_ret is not None:
        if isinstance(error_check_ret, JSONResponse):
            return error_check_ret
        elif isinstance(error_check_ret, dict) and "model_name" in error_check_ret.keys():
            request.model = error_check_ret["model_name"]
    error_check_ret = check_requests(request)
    if error_check_ret is not None:
        return error_check_ret

    gen_params = await get_gen_params(
        request.model,
        request.messages,
        temperature=request.temperature,
        top_p=request.top_p,
        min_p=request.min_p,
        max_tokens=request.max_tokens,
        echo=False,
        stream=request.stream,
        stop=request.stop,
    )

    prompt = gen_params["prompt"]
    max_tokens = gen_params["max_new_tokens"]

    async with httpx.AsyncClient() as client:
        worker_addr = await get_worker_address(request.model, client)

        response = await client.post(
            worker_addr + "/model_details",
            headers=headers,
            json={"model": request.model},
            timeout=WORKER_API_TIMEOUT,
        )
        context_len = response.json()["context_length"]

        response = await client.post(
            worker_addr + "/count_token",
            headers=headers,
            json={"model": request.model, "prompt": prompt},
            timeout=WORKER_API_TIMEOUT,
        )
        token_num = response.json()["count"]

    return {
        "tokenCount": token_num,
        "contextLength": context_len,
        "tokensInHistory": token_num,
        "tokensInCompletion": max_tokens,
    }


@router.post("/tokenize", tags=["chat"])
async def tokenize(request: Request):
    """Tokenize a string and return the tokenized output as a set of input_ids and strings -- this only works
    if the worker implements the tokenize endpoint."""
    data = await request.json()
    model = data["model"]
    text = data["text"]
    async with httpx.AsyncClient() as client:
        worker_addr = await get_worker_address(model, client)
        response = await client.post(
            worker_addr + "/tokenize",
            headers=headers,
            json={"model": model, "text": text},
            timeout=WORKER_API_TIMEOUT,
        )
        return response.json()


@router.post("/v1/visualize_generation", dependencies=[Depends(check_api_key)], tags=["visualization"])
async def visualize_model_generation(request: VisualizationRequest):
    """Stream model activations and attention data during text generation"""
    error_check_ret = await check_model(request)
    if error_check_ret is not None:
        if isinstance(error_check_ret, JSONResponse):
            return error_check_ret
        elif isinstance(error_check_ret, dict) and "model_name" in error_check_ret.keys():
            request.model = error_check_ret["model_name"]

    if request.stream:
        generator = visualization_stream_generator(
            request.model,
            request.prompt,
            max_tokens=request.max_tokens,
            temperature=request.temperature,
            top_p=request.top_p,
            min_p=request.min_p,
        )
        return StreamingResponse(generator, media_type="text/event-stream")
    else:
        # For non-streaming mode, return complete visualization after generation
        visualization_data = await generate_complete_visualization(
            request.model,
            request.prompt,
            max_tokens=request.max_tokens,
            temperature=request.temperature,
            top_p=request.top_p,
            min_p=request.min_p,
        )
        return visualization_data


async def visualization_stream_generator(
    model_name: str,
    prompt: str,
    max_tokens: int = 100,
    temperature: float = 0.7,
    top_p: float = 1.0,
    min_p: float = 0.0,
) -> AsyncGenerator[str, None]:
    """Stream model activation and attention entropy data during generation"""
    async with httpx.AsyncClient() as client:
        worker_addr = await get_worker_address(model_name, client)

        # First, check if the worker supports visualization
        try:
            visualization_check = await client.get(
                worker_addr + "/supports_activation_visualization", timeout=WORKER_API_TIMEOUT
            )
            if not visualization_check.json().get("available", False):
                error_msg = json.dumps(
                    {
                        "error": "Visualization not supported by this model worker",
                        "error_code": ErrorCode.INTERNAL_ERROR,
                    }
                )
                yield f"data: {error_msg}\n\n"
                return
        except httpx.HTTPStatusError as e:
            if e.response.status_code == 404:
                error_msg = json.dumps(
                    {
                        "error": "Visualization not supported by this model worker",
                        "error_code": ErrorCode.INTERNAL_ERROR,
                    }
                )
                yield f"data: {error_msg}\n\n"
                return
            raise

        # Set up visualization parameters
        payload = {
            "prompt": prompt,
            "temperature": temperature,
            "top_p": top_p,
            "min_p": min_p,
            "max_tokens": max_tokens,
            "stream": True,
        }

        # Stream generation with visualization data
        try:
            async with client.stream(
                "POST",
                worker_addr + "/worker_generate_activation_visualization",
                json=payload,
                timeout=WORKER_API_TIMEOUT,
            ) as response:
                delimiter = b"\0"
                async for raw_chunk in response.aiter_raw():
                    for chunk in raw_chunk.split(delimiter):
                        if not chunk:
                            continue
                        try:
                            data = json.loads(chunk.decode())
                            yield f"data: {json.dumps(data)}\n\n"
                        except Exception as e:
                            print("Caught Exception in visualization stream: ", e)
                            error_msg = json.dumps(
                                {
                                    "error": "Error processing visualization data",
                                    "error_code": ErrorCode.INTERNAL_ERROR,
                                }
                            )
                            yield f"data: {error_msg}\n\n"

                yield "data: [DONE]\n\n"
        except Exception as e:
            print("Error connecting to model worker ", e)
            error_msg = json.dumps(
                {"error": "Error connecting to model worker", "error_code": ErrorCode.INTERNAL_ERROR}
            )
            yield f"data: {error_msg}\n\n"
            yield "data: [DONE]\n\n"


async def generate_complete_visualization(
    model_name: str,
    prompt: str,
    max_tokens: int = 100,
    temperature: float = 0.7,
    top_p: float = 1.0,
    min_p: float = 0.0,
):
    """Generate complete visualization data for the entire generation process"""
    async with httpx.AsyncClient() as client:
        worker_addr = await get_worker_address(model_name, client)

        # First check if visualization is supported
        try:
            visualization_check = await client.get(
                worker_addr + "/supports_activation_visualization", timeout=WORKER_API_TIMEOUT
            )
            if not visualization_check.json().get("available", False):
                return {
                    "error": "Visualization not supported by this model worker",
                    "error_code": ErrorCode.INTERNAL_ERROR,
                }
        except httpx.HTTPStatusError:
            return {"error": "Visualization not supported by this model worker", "error_code": ErrorCode.INTERNAL_ERROR}

        # Set up parameters
        payload = {
            "prompt": prompt,
            "temperature": temperature,
            "top_p": top_p,
            "min_p": min_p,
            "max_tokens": max_tokens,
            "stream": False,
        }

        # Get complete generation with visualization data
        response = await client.post(
            worker_addr + "/worker_generate_activation_visualization",
            json=payload,
            timeout=WORKER_API_TIMEOUT + max_tokens,  # Extra time for token generation
        )
        return response.json()


@router.post("/v1/model_architecture", dependencies=[Depends(check_api_key)], tags=["visualization"])
async def get_model_architecture(request: ModelArchitectureRequest):
    """Retrieve model architecture data for visualization"""
    error_check_ret = await check_model(request, bypass_adaptor=True)
    if error_check_ret is not None:
        if isinstance(error_check_ret, JSONResponse):
            return error_check_ret
        elif isinstance(error_check_ret, dict) and "model_name" in error_check_ret.keys():
            request.model = error_check_ret["model_name"]

    # Get the model architecture data from the worker
    architecture_data = await generate_model_architecture(request.model)
    return architecture_data


async def generate_model_architecture(model_name: str):
    """Generate model architecture data for visualization"""
    async with httpx.AsyncClient() as client:
        worker_addr = await get_worker_address(model_name, client)

        # First check if architecture visualization is supported
        try:
            architecture_check = await client.get(
                worker_addr + "/supports_architecture_visualization", timeout=WORKER_API_TIMEOUT
            )
            if not architecture_check.json().get("available", False):
                return {
                    "error": "Architecture visualization not supported by this model worker",
                    "error_code": ErrorCode.INTERNAL_ERROR,
                }
        except httpx.HTTPStatusError:
            return {
                "error": "Architecture visualization not supported by this model worker",
                "error_code": ErrorCode.INTERNAL_ERROR,
            }

        # Get model architecture data
        response = await client.post(
            worker_addr + "/worker_generate_layers_visualization",
            headers=headers,
            json={"model": model_name},
            timeout=WORKER_API_TIMEOUT,
        )
        return response.json()


@router.post("/v1/layer_details", dependencies=[Depends(check_api_key)], tags=["visualization"])
async def get_layer_details(request: Request):
    """Get details about a specific layer in the model architecture"""
    data = await request.json()
    model_name = data.get("model_name")
    layer_name = data.get("layer_name")

    if not model_name or not layer_name:
        return create_error_response(
            ErrorCode.PARAM_OUT_OF_RANGE,
            "Both 'model_name' and 'layer_name' must be provided.",
        )

    async with httpx.AsyncClient() as client:
        worker_addr = await get_worker_address(model_name, client)

        # Get layer details
        response = await client.post(
            worker_addr + "/worker_get_layer_details",
            headers=headers,
            json={"model": model_name, "layer_name": layer_name},
            timeout=WORKER_API_TIMEOUT,
        )
        return response.json()<|MERGE_RESOLUTION|>--- conflicted
+++ resolved
@@ -91,12 +91,8 @@
     user: Optional[str] = None
     logprobs: Optional[bool] = False
 
-<<<<<<< HEAD
 class AudioSpeechRequest(BaseModel):
-=======
-class AudioRequest(BaseModel):
     experiment_id: int
->>>>>>> 0835f28b
     model: str
     text: str
     file_prefix: str
