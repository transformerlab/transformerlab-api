--- conflicted
+++ resolved
@@ -287,7 +287,10 @@
             config["model_index"] = model_index
         return config
 
-<<<<<<< HEAD
+    # Check if this is a GGUF repository first, before processing config.json
+    is_gguf_repo = _is_gguf_repository(hugging_face_id, hf_model_info)
+    if is_gguf_repo:
+        return _create_gguf_repo_config(hugging_face_id, hf_model_info, model_card_data)
     # Non-SD models: require config.json
     try:
         # First try to download the config.json file to local cache
@@ -307,20 +310,6 @@
             # If we can't read the config.json file, return None
             print(f"Error reading config.json for {hugging_face_id}: {e}")
             return None
-=======
-    # Check if this is a GGUF repository first, before processing config.json
-    is_gguf_repo = _is_gguf_repository(hugging_face_id, hf_model_info)
-    if is_gguf_repo:
-        return _create_gguf_repo_config(hugging_face_id, hf_model_info, model_card_data)
-
-    # Try to download config.json for non-GGUF repositories
-    try:
-        huggingface_hub.hf_hub_download(repo_id=hugging_face_id, filename="config.json")
-        fs = huggingface_hub.HfFileSystem()
-        filename = os.path.join(hugging_face_id, "config.json")
-        with fs.open(filename) as f:
-            filedata = json.load(f)
->>>>>>> b23926cd
 
     try:
         # config.json stores a list of architectures but we only store one so just take the first!
@@ -393,12 +382,6 @@
             "license": model_card_data.get("license", ""),
         }
         return config
-<<<<<<< HEAD
-    except Exception as e:
-        print(f"Error processing model {hugging_face_id}: {e}")
-        # Something did not go to plan
-        return None
-=======
     except huggingface_hub.utils.EntryNotFoundError as e:
         print(f"ERROR: config.json not found for {hugging_face_id}: {e}")
         raise
@@ -417,7 +400,6 @@
 
     # Something did not go to plan
     return None
->>>>>>> b23926cd
 
 
 def get_huggingface_download_size(model_id: str, allow_patterns: list = []):
