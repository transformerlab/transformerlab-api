--- conflicted
+++ resolved
@@ -257,7 +257,7 @@
         model_id (str): The model ID (e.g. "mlx-community/Qwen2.5-7B-Instruct-4bit").
         cache_dir (str, optional): Custom cache directory.
     """
-<<<<<<< HEAD
+
     # Scan the cache using the provided cache_dir if available.
     hf_cache_info = scan_cache_dir(cache_dir=cache_dir) if cache_dir else scan_cache_dir()
 
@@ -273,24 +273,3 @@
 
     if not found:
         print(f"Model cache folder not found for: {model_id}")
-=======
-    # Determine the cache directory
-    if cache_dir is None:
-        hf_home = os.getenv("HF_HOME")
-        if hf_home:
-            cache_dir = os.path.join(hf_home, "hub")
-        else:
-            cache_dir = os.path.join(str(Path.home()), ".cache", "huggingface", "hub")
-
-    # Convert the model_id into the cache folder name
-    # e.g. "mlx-community/Qwen2.5-7B-Instruct-4bit" -> "models--mlx-community--Qwen2.5-7B-Instruct-4bit"
-    folder_name = f"models--{model_id.replace('/', '--')}"
-    model_cache_path = os.path.join(cache_dir, folder_name)
-
-    # Delete the folder if it exists
-    if os.path.exists(model_cache_path) and os.path.isdir(model_cache_path):
-        shutil.rmtree(model_cache_path)
-        print(f"Deleted model cache folder: {model_cache_path}")
-    else:
-        print(f"Model cache folder not found: {model_cache_path}")
->>>>>>> 781c5bbd
