--- conflicted
+++ resolved
@@ -1,11 +1,10 @@
 {
-<<<<<<< HEAD
   "name": "LlamaIndex Simple Document Search (RAG)",
   "uniqueId": "llamaindex_simple_document_search",
   "description": "",
   "plugin-format": "python",
   "type": "rag",
-  "version": "0.0.9",
+  "version": "0.0.10",
   "model_architectures": [],
   "supported_hardware_architectures": ["cpu", "cuda", "mlx", "amd"],
   "files": ["main.py", "setup.sh"],
@@ -99,115 +98,6 @@
     },
     "reranker_top_n": {
       "ui:help": "Top N search results to rerank. Default is 20."
-=======
-    "name": "LlamaIndex Simple Document Search (RAG)",
-    "uniqueId": "llamaindex_simple_document_search",
-    "description": "",
-    "plugin-format": "python",
-    "type": "rag",
-    "version": "0.0.9",
-    "model_architectures": [],
-    "supported_hardware_architectures": [
-    "cpu",
-    "cuda",
-    "mlx"
-    ],
-    "files": [
-        "main.py",
-        "setup.sh"
-    ],
-    "setup-script": "setup.sh",
-    "parameters": {
-        "response_mode": {
-            "title": "Response Mode",
-            "default": "compact",
-            "type": "string",
-            "enum": [
-                "compact",
-                "refine",
-                "tree_summarize",
-                "simple_summarize",
-                "no_text",
-                "accumulate",
-                "compact_accumulate"
-            ]
-        },
-        "number_of_search_results": {
-            "title": "Number of Retrieval Results",
-            "type": "integer",
-            "default": 2
-        },
-        "temperature": {
-            "title": "Temperature",
-            "type": "number",
-            "default": 0.7,
-            "minimum": 0.0,
-            "maximum": 1.0,
-            "multipleOf": 0.02
-        },
-        "context_window": {
-            "title": "Maximum Input Length (in Tokens)",
-            "type": "integer",
-            "default": 4096
-        },
-        "num_output": {
-            "title": "Size of Output (in Tokens)",
-            "type": "integer",
-            "default": 256
-        },
-        "chunk_size": {
-            "title": "Chunk Size",
-            "type": "integer",
-            "default": 512
-        },
-        "chunk_overlap": {
-            "title": "Chunk Overlap",
-            "type": "integer",
-            "default": 50
-        },
-        "use_reranker": {
-            "title": "Use Reranker",
-            "type": "boolean",
-            "default": true
-        },
-        "reranker_model": {
-            "title": "Reranker Model",
-            "type": "string",
-            "default": "cross-encoder/ms-marco-MiniLM-L-6-v2"
-        },
-        "reranker_top_n": {
-            "title": "Reranker Top N",
-            "type": "integer",
-            "default": 20
-        }
-    },
-    "parameters_ui": {
-        "response_mode": {
-            "ui:help": "LLama Index Response Mode. More info here https://tinyurl.com/3nurvee5"
-        },
-        "context_window": {
-            "ui:help": "Number of tokens to include in the input context, which includes the combination of all the search results. Default is 4096."
-        },
-        "num_output": {
-            "ui:help": "Number of tokens to include in the output. Input + Output Size should be less than model's Context Length. Default is 256."
-        },
-        "number_of_search_results": {
-            "ui:help": "Number of search results to return. Too large and the context will become too big, too small and the LLM will not have enough candidate results to look at. Default is 2."
-        },
-        "temperature": {
-            "ui:widget": "range",
-            "ui:help": "Temperature for sampling in LLM. Lower values will result in more deterministic results, higher values will result in more random results. Default is 0.7."
-        },
-        "use_reranker": {
-            "ui:help": "Use a reranker to re-rank the search results. Default is True."
-        },
-        "reranker_model": {
-            "ui:help": "Reranker model to use. Default is cross-encoder/ms-marco-MiniLM-L-6-v2. Enter any reranker model from huggingface model hub"
-        },
-        "reranker_top_n": {
-            "ui:help": "Top N search results to rerank. Default is 20."
-        }
->>>>>>> 1291ee82
     }
   }
 }