--- conflicted
+++ resolved
@@ -1,28 +1,6 @@
 # This plugin exports a model to MLX format so you can interact and train on a MBP with Apple Silicon
 import os
 import subprocess
-<<<<<<< HEAD
-<<<<<<< Updated upstream
-import argparse
-=======
-import sys
-import time
-import threading
-import select
-import fcntl
-import argparse
-import json
-
-try:
-    from transformerlab.sdk.v1.export import tlab_exporter
-    from transformerlab.plugin import get_python_executable, get_db_connection, Job
-except ImportError or ModuleNotFoundError:
-    from transformerlab.plugin_sdk.transformerlab.plugin import get_python_executable, get_db_connection, Job
-    from transformerlab.plugin_sdk.transformerlab.sdk.v1.export import tlab_exporter
->>>>>>> Stashed changes
-
-=======
->>>>>>> bd1149d6
 
 try:
     from transformerlab.sdk.v1.export import tlab_exporter
@@ -34,99 +12,14 @@
 
 tlab_exporter.add_argument("--q_bits", default="4", type=str, help="Bits per weight for quantization.")
 
-
 @tlab_exporter.exporter_job_wrapper(progress_start=0, progress_end=100)
 def mlx_export():
-    """Export a model to MLX format"""
-
-    # Directory to run conversion subprocess
     plugin_dir = os.path.realpath(os.path.dirname(__file__))
     python_executable = get_python_executable(plugin_dir)
 
     env = os.environ.copy()
     env["PATH"] = python_executable.replace("/python", ":") + env["PATH"]
 
-    tlab_exporter.progress_update(10)
-    tlab_exporter.add_job_data("status", "Starting MLX conversion")
-
-    # Call MLX Convert function
-    export_process = subprocess.run(
-        [
-            python_executable,
-            "-u",
-            "-m",
-            "mlx_lm.convert",
-            "--hf-path",
-            tlab_exporter.params.get("model_name"),
-            "--mlx-path",
-            tlab_exporter.params.get("output_dir"),
-            "-q",
-            "--q-bits",
-            str(tlab_exporter.params.get("q_bits")),
-        ],
-        cwd=plugin_dir,
-        capture_output=True,
-        env=env,
-    )
-
-    # Add output to job data
-    stdout = export_process.stdout.decode("utf-8")
-    stderr = export_process.stderr.decode("utf-8")
-    tlab_exporter.add_job_data("stdout", stdout)
-    tlab_exporter.add_job_data("stderr", stderr)
-
-    # Final progress update
-    tlab_exporter.progress_update(100)
-    tlab_exporter.add_job_data("status", "MLX conversion complete")
-
-    return "Successful export to MLX format"
-
-
-<<<<<<< HEAD
-<<<<<<< Updated upstream
-# Get all arguments provided to this script using argparse
-parser = argparse.ArgumentParser(description="Convert a model to MLX format.")
-parser.add_argument("--output_dir", type=str, help="Directory to save the model in.")
-parser.add_argument("--model_name", default="gpt-j-6b", type=str, help="Name of model to export.")
-parser.add_argument("--q_bits", default="4", type=str, help="Bits per weight for quantization.")
-args, unknown = parser.parse_known_args()
-
-output_path = args.output_dir
-=======
-@tlab_exporter.exporter_job_wrapper(progress_start=0, progress_end=100)
-def mlx_export():
-    plugin_dir = os.path.realpath(os.path.dirname(__file__))
-    python_executable = get_python_executable(plugin_dir)
->>>>>>> Stashed changes
-
-# Directory to run conversion subprocess
-plugin_dir = os.path.realpath(os.path.dirname(__file__))
-python_executable = get_python_executable(plugin_dir)
-
-<<<<<<< Updated upstream
-env = os.environ.copy()
-env["PATH"] = python_executable.replace("/python", ":") + env["PATH"]
-
-# Call MLX Convert function
-export_process = subprocess.run(
-    [
-        python_executable,
-        "-u",
-        "-m",
-        "mlx_lm.convert",
-        "--hf-path",
-        args.model_name,
-        "--mlx-path",
-        output_path,
-        "-q",
-        "--q-bits",
-        str(args.q_bits),
-    ],
-    cwd=plugin_dir,
-    capture_output=True,
-    env=env,
-)
-=======
     command = [
         python_executable, "-u", "-m", "mlx_lm", "convert",
         "--hf-path", tlab_exporter.params.get("model_name"),
@@ -199,8 +92,5 @@
 
     return "Successful export to MLX format"
 
-mlx_export()
->>>>>>> Stashed changes
-=======
-mlx_export()
->>>>>>> bd1149d6
+  
+mlx_export()