--- conflicted
+++ resolved
@@ -25,15 +25,6 @@
     python_executable = get_python_executable(plugin_dir)
 
     # Extract configuration parameters
-<<<<<<< HEAD
-    lora_layers = params.get("lora_layers", "16")
-    learning_rate = params.get("learning_rate", "5e-5")
-    batch_size = str(params.get("batch_size", "4"))
-    steps_per_eval = str(params.get("steps_per_eval", "200"))
-    iters = params.get("iters", "1000")
-    adaptor_name = params.get("adaptor_name", "default")
-    fuse_model = params.get("fuse_model", True)
-=======
     lora_layers = tlab_trainer.params.get("lora_layers", "16")
     learning_rate = tlab_trainer.params.get("learning_rate", "5e-5")
     batch_size = str(tlab_trainer.params.get("batch_size", "4"))
@@ -45,7 +36,6 @@
     datasets = tlab_trainer.load_dataset(["train", "valid"])
     steps_per_report = tlab_trainer.params.get("steps_per_report", "10")
     save_every = tlab_trainer.params.get("save_every", "1000")
->>>>>>> 6db35f55
 
     # Check if LoRA parameters are set
     lora_rank = params.get("lora_rank", None)
@@ -95,14 +85,11 @@
             print("LoRA config:")
             print(lora_config)
 
-<<<<<<< HEAD
     # Load the dataset
     datasets = params.get("datasets", None)
     if not datasets:
         datasets = tlab_trainer.load_dataset(["train", "valid"])
 
-=======
->>>>>>> 6db35f55
     # Directory for storing temporary working files
     data_directory = f"{WORKSPACE_DIR}/plugins/mlx_lora_trainer/data"
     if not os.path.exists(data_directory):
@@ -166,19 +153,11 @@
         "--data",
         data_directory,
         "--steps-per-report",
-<<<<<<< HEAD
-        str(params.get("steps_per_report", "10")),
-=======
         steps_per_report,
->>>>>>> 6db35f55
         "--steps-per-eval",
         str(steps_per_eval),
         "--save-every",
-<<<<<<< HEAD
-        str(params.get("save_every", "100")),
-=======
         save_every,
->>>>>>> 6db35f55
     ]
 
     # If a config file has been created then include it
