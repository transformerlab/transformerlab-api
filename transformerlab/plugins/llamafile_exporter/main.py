import os
import subprocess
import shutil

<<<<<<< HEAD
<<<<<<< Updated upstream
=======
try:
    from transformerlab.sdk.v1.export import tlab_exporter
except ImportError or ModuleNotFoundError:
    from transformerlab.plugin_sdk.transformerlab.sdk.v1.export import tlab_exporter
>>>>>>> bd1149d6


tlab_exporter.add_argument(
    "--model_path", default="gpt-j-6b", type=str, help="Path to directory or file containing the model."
)
<<<<<<< HEAD
parser.add_argument("--output_dir", type=str, help="Directory to save the model in.")
=======
try:
    from transformerlab.sdk.v1.export import tlab_exporter
except ImportError or ModuleNotFoundError:
    from transformerlab.plugin_sdk.transformerlab.sdk.v1.export import tlab_exporter
>>>>>>> Stashed changes

# TODO: The app generates an ID but it's not consistent with how llamafiles are normally named
# parser.add_argument('--output_model_id', type=str, help='ID of outputted llamafile.')
args, unknown = parser.parse_known_args()

# We need to pass the model ID in the .args file
# Make sure we remove the author part (everything before and including "/")
input_model = args.model_name
input_model_id_without_author = input_model.split("/")[-1]

# But we need the actual model path to get the GGUF file
input_model_path = args.model_path

<<<<<<< Updated upstream
# Directory to run conversion subprocess
plugin_dir = os.path.realpath(os.path.dirname(__file__))

# Output details - ignoring the output_model_id passed by app
outfile = f"{input_model_id_without_author}.llamafile"
output_dir = args.output_dir

# Setup arguments for executing this model
argsfile = os.path.join(plugin_dir, ".args")
argsoutput = f"""-m
{input_model_id_without_author}
--host
0.0.0.0
-ngl
9999
...
"""

# Create a .args file to include in the llamafile
with open(argsfile, "w") as f:
    f.write(argsoutput)

# Create a copy of pre-built llamafile to use as a base
shutil.copy(os.path.join(plugin_dir, "llamafile"), os.path.join(plugin_dir, outfile))

# Merge files together in single executable using zipalign
subprocess_cmd = ["sh", "./zipalign", "-j0", outfile, input_model_path, ".args"]
export_process = subprocess.run(
    subprocess_cmd, cwd=plugin_dir, stdout=subprocess.PIPE, stderr=subprocess.STDOUT, text=True
)
print(export_process.stdout)

# Move file to output_dir
shutil.move(os.path.join(plugin_dir, outfile), os.path.join(output_dir, outfile))
=======
    input_model = tlab_exporter.params.get("model_name")
    input_model_id_without_author = input_model.split("/")[-1]
    input_model_path = tlab_exporter.params.get("model_path")
    output_dir = tlab_exporter.params.get("output_dir")  # Must be created by plugin
    plugin_dir = os.path.realpath(os.path.dirname(__file__))
    outfile_name = f"{input_model_id_without_author}.llamafile"
    argsfile = os.path.join(plugin_dir, ".args")

    # Create output_dir (plugin is responsible)
    os.makedirs(output_dir, exist_ok=True)

    print("Starting Llamafile conversion...")
    tlab_exporter.progress_update(15)
    tlab_exporter.add_job_data("status", "Starting Llamafile conversion")
    print("Creating .args file...")

    argsoutput = f"""-m
                {input_model_id_without_author}
                --host
                0.0.0.0
                -ngl
                9999
                """
=======


@tlab_exporter.exporter_job_wrapper(progress_start=0, progress_end=100)
def llamafile_export():
    """Export a model to Llamafile format"""

    # Make sure we remove the author part (everything before and including "/")
    input_model = tlab_exporter.params.get("model_name")
    input_model_id_without_author = input_model.split("/")[-1]

    # But we need the actual model path to get the GGUF file
    input_model_path = tlab_exporter.params.get("model_path")

    # Directory to run conversion subprocess
    plugin_dir = os.path.realpath(os.path.dirname(__file__))

    # Output details - ignoring the output_model_id passed by app
    outfile = f"{input_model_id_without_author}.llamafile"
    output_dir = tlab_exporter.params.get("output_dir")

    tlab_exporter.progress_update(10)
    tlab_exporter.add_job_data("status", "Starting Llamafile conversion")

    # Setup arguments for executing this model
    argsfile = os.path.join(plugin_dir, ".args")
    argsoutput = f"""-m
    {input_model_id_without_author}
    --host
    0.0.0.0
    -ngl
    9999
    ...
    """

    # Create a .args file to include in the llamafile
>>>>>>> bd1149d6
    with open(argsfile, "w") as f:
        f.write(argsoutput)

    tlab_exporter.progress_update(30)
    tlab_exporter.add_job_data("status", "Creating base llamafile")
<<<<<<< HEAD
    print("Copying base llamafile...")

    base_llamafile = os.path.join(plugin_dir, "llamafile")
    temp_llamafile = os.path.join(plugin_dir, outfile_name)
    shutil.copy(base_llamafile, temp_llamafile)

    tlab_exporter.progress_update(50)
    tlab_exporter.add_job_data("status", "Merging model with Llamafile")
    print(f"Running zipalign to merge {outfile_name}...")

    subprocess_cmd = ["sh", "./zipalign", "-j0", outfile_name, input_model_path, ".args"]
=======

    # Create a copy of pre-built llamafile to use as a base
    shutil.copy(os.path.join(plugin_dir, "llamafile"), os.path.join(plugin_dir, outfile))

    tlab_exporter.progress_update(50)
    tlab_exporter.add_job_data("status", "Merging model with Llamafile")

    # Merge files together in single executable using zipalign
    subprocess_cmd = ["sh", "./zipalign", "-j0", outfile, input_model_path, ".args"]
>>>>>>> bd1149d6
    export_process = subprocess.run(
        subprocess_cmd, cwd=plugin_dir, stdout=subprocess.PIPE, stderr=subprocess.STDOUT, text=True
    )

<<<<<<< HEAD
    stdout = export_process.stdout
    for line in stdout.strip().splitlines():
        print(line)

    if export_process.returncode != 0:
        tlab_exporter.add_job_data("stderr", stdout)
        print(f"zipalign failed with code {export_process.returncode}")
        raise RuntimeError(f"zipalign failed with return code {export_process.returncode}")

    tlab_exporter.progress_update(80)
    tlab_exporter.add_job_data("status", "Moving Llamafile to output directory")
    print(f"Moving {outfile_name} to output directory {output_dir}...")

    final_llamafile_path = os.path.join(output_dir, outfile_name)
    shutil.move(temp_llamafile, final_llamafile_path)

    tlab_exporter.progress_update(100)
    tlab_exporter.add_job_data("status", "Llamafile creation complete")
    print("Llamafile export completed successfully!")
=======
    # Add output to job data
    stdout = export_process.stdout
    stderr = export_process.stderr if hasattr(export_process, "stderr") else ""
    tlab_exporter.add_job_data("stdout", stdout)
    tlab_exporter.add_job_data("stderr", stderr)

    tlab_exporter.progress_update(80)
    tlab_exporter.add_job_data("status", "Moving Llamafile to output directory")

    # Move file to output_dir
    shutil.move(os.path.join(plugin_dir, outfile), os.path.join(output_dir, outfile))

    # Final progress update
    tlab_exporter.progress_update(100)
    tlab_exporter.add_job_data("status", "Llamafile creation complete")
>>>>>>> bd1149d6

    return "Successful export to Llamafile format"


<<<<<<< HEAD
llamafile_export()
>>>>>>> Stashed changes
=======
llamafile_export()
>>>>>>> bd1149d6
<|MERGE_RESOLUTION|>--- conflicted
+++ resolved
@@ -2,76 +2,19 @@
 import subprocess
 import shutil
 
-<<<<<<< HEAD
-<<<<<<< Updated upstream
-=======
 try:
     from transformerlab.sdk.v1.export import tlab_exporter
 except ImportError or ModuleNotFoundError:
     from transformerlab.plugin_sdk.transformerlab.sdk.v1.export import tlab_exporter
->>>>>>> bd1149d6
 
 
 tlab_exporter.add_argument(
-    "--model_path", default="gpt-j-6b", type=str, help="Path to directory or file containing the model."
-)
-<<<<<<< HEAD
-parser.add_argument("--output_dir", type=str, help="Directory to save the model in.")
-=======
-try:
-    from transformerlab.sdk.v1.export import tlab_exporter
-except ImportError or ModuleNotFoundError:
-    from transformerlab.plugin_sdk.transformerlab.sdk.v1.export import tlab_exporter
->>>>>>> Stashed changes
+    "--model_path", default="gpt-j-6b", type=str, help="Path to directory or file containing the model.")
 
-# TODO: The app generates an ID but it's not consistent with how llamafiles are normally named
-# parser.add_argument('--output_model_id', type=str, help='ID of outputted llamafile.')
-args, unknown = parser.parse_known_args()
 
-# We need to pass the model ID in the .args file
-# Make sure we remove the author part (everything before and including "/")
-input_model = args.model_name
-input_model_id_without_author = input_model.split("/")[-1]
-
-# But we need the actual model path to get the GGUF file
-input_model_path = args.model_path
-
-<<<<<<< Updated upstream
-# Directory to run conversion subprocess
-plugin_dir = os.path.realpath(os.path.dirname(__file__))
-
-# Output details - ignoring the output_model_id passed by app
-outfile = f"{input_model_id_without_author}.llamafile"
-output_dir = args.output_dir
-
-# Setup arguments for executing this model
-argsfile = os.path.join(plugin_dir, ".args")
-argsoutput = f"""-m
-{input_model_id_without_author}
---host
-0.0.0.0
--ngl
-9999
-...
-"""
-
-# Create a .args file to include in the llamafile
-with open(argsfile, "w") as f:
-    f.write(argsoutput)
-
-# Create a copy of pre-built llamafile to use as a base
-shutil.copy(os.path.join(plugin_dir, "llamafile"), os.path.join(plugin_dir, outfile))
-
-# Merge files together in single executable using zipalign
-subprocess_cmd = ["sh", "./zipalign", "-j0", outfile, input_model_path, ".args"]
-export_process = subprocess.run(
-    subprocess_cmd, cwd=plugin_dir, stdout=subprocess.PIPE, stderr=subprocess.STDOUT, text=True
-)
-print(export_process.stdout)
-
-# Move file to output_dir
-shutil.move(os.path.join(plugin_dir, outfile), os.path.join(output_dir, outfile))
-=======
+@tlab_exporter.exporter_job_wrapper(progress_start=0, progress_end=100)
+def llamafile_export():
+    """Export a model to Llamafile format"""
     input_model = tlab_exporter.params.get("model_name")
     input_model_id_without_author = input_model.split("/")[-1]
     input_model_path = tlab_exporter.params.get("model_path")
@@ -95,49 +38,12 @@
                 -ngl
                 9999
                 """
-=======
-
-
-@tlab_exporter.exporter_job_wrapper(progress_start=0, progress_end=100)
-def llamafile_export():
-    """Export a model to Llamafile format"""
-
-    # Make sure we remove the author part (everything before and including "/")
-    input_model = tlab_exporter.params.get("model_name")
-    input_model_id_without_author = input_model.split("/")[-1]
-
-    # But we need the actual model path to get the GGUF file
-    input_model_path = tlab_exporter.params.get("model_path")
-
-    # Directory to run conversion subprocess
-    plugin_dir = os.path.realpath(os.path.dirname(__file__))
-
-    # Output details - ignoring the output_model_id passed by app
-    outfile = f"{input_model_id_without_author}.llamafile"
-    output_dir = tlab_exporter.params.get("output_dir")
-
-    tlab_exporter.progress_update(10)
-    tlab_exporter.add_job_data("status", "Starting Llamafile conversion")
-
-    # Setup arguments for executing this model
-    argsfile = os.path.join(plugin_dir, ".args")
-    argsoutput = f"""-m
-    {input_model_id_without_author}
-    --host
-    0.0.0.0
-    -ngl
-    9999
-    ...
-    """
-
-    # Create a .args file to include in the llamafile
->>>>>>> bd1149d6
+    
     with open(argsfile, "w") as f:
         f.write(argsoutput)
 
     tlab_exporter.progress_update(30)
     tlab_exporter.add_job_data("status", "Creating base llamafile")
-<<<<<<< HEAD
     print("Copying base llamafile...")
 
     base_llamafile = os.path.join(plugin_dir, "llamafile")
@@ -146,25 +52,13 @@
 
     tlab_exporter.progress_update(50)
     tlab_exporter.add_job_data("status", "Merging model with Llamafile")
-    print(f"Running zipalign to merge {outfile_name}...")
-
-    subprocess_cmd = ["sh", "./zipalign", "-j0", outfile_name, input_model_path, ".args"]
-=======
-
-    # Create a copy of pre-built llamafile to use as a base
-    shutil.copy(os.path.join(plugin_dir, "llamafile"), os.path.join(plugin_dir, outfile))
-
-    tlab_exporter.progress_update(50)
-    tlab_exporter.add_job_data("status", "Merging model with Llamafile")
 
     # Merge files together in single executable using zipalign
-    subprocess_cmd = ["sh", "./zipalign", "-j0", outfile, input_model_path, ".args"]
->>>>>>> bd1149d6
+    subprocess_cmd = ["sh", "./zipalign", "-j0", outfile_name, input_model_path, ".args"]
     export_process = subprocess.run(
         subprocess_cmd, cwd=plugin_dir, stdout=subprocess.PIPE, stderr=subprocess.STDOUT, text=True
     )
-
-<<<<<<< HEAD
+    
     stdout = export_process.stdout
     for line in stdout.strip().splitlines():
         print(line)
@@ -184,30 +78,8 @@
     tlab_exporter.progress_update(100)
     tlab_exporter.add_job_data("status", "Llamafile creation complete")
     print("Llamafile export completed successfully!")
-=======
-    # Add output to job data
-    stdout = export_process.stdout
-    stderr = export_process.stderr if hasattr(export_process, "stderr") else ""
-    tlab_exporter.add_job_data("stdout", stdout)
-    tlab_exporter.add_job_data("stderr", stderr)
-
-    tlab_exporter.progress_update(80)
-    tlab_exporter.add_job_data("status", "Moving Llamafile to output directory")
-
-    # Move file to output_dir
-    shutil.move(os.path.join(plugin_dir, outfile), os.path.join(output_dir, outfile))
-
-    # Final progress update
-    tlab_exporter.progress_update(100)
-    tlab_exporter.add_job_data("status", "Llamafile creation complete")
->>>>>>> bd1149d6
 
     return "Successful export to Llamafile format"
 
 
-<<<<<<< HEAD
-llamafile_export()
->>>>>>> Stashed changes
-=======
-llamafile_export()
->>>>>>> bd1149d6
+llamafile_export()