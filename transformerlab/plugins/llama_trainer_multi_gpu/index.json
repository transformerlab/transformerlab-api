
{
  "name": "Huggingface TRL Trainer (Multi GPU Support)",
  "uniqueId": "llama_trainer_multi_gpu",
  "description": "A training script adapted from https://www.philschmid.de/instruction-tune-llama-2 for training Llama2 using PeFT",
  "plugin-format": "python",
  "type": "trainer",
  "version": "0.1.10",
  "model_architectures": [
    "LlamaForCausalLM",
    "Qwen2ForCausalLM",
    "Qwen3ForCausalLM",
    "Qwen3MoeForCausalLM",
    "GemmaForCausalLM",
    "Gemma2ForCausalLM",
    "Gemma3ForCausalLM",
    "Gemma3ForConditionalGeneration",
    "AprielForCausalLM",
    "ExaoneForCausalLM",
    "PhiForCausalLM",
    "Phi3ForCausalLM",
    "MistralForCausalLM",
    "MixtralForCausalLM"
  ],
  "git": "",
  "url": "",
<<<<<<< HEAD
  "files": ["main.py", "setup.sh"],
  "supported_hardware_architectures": ["cuda"],
=======
  "files": [
    "main.py",
    "setup.sh"
  ],
  "supports": ["sweeps"],
  "supported_hardware_architectures": [
    "cuda"
  ],
>>>>>>> a2008f70
  "setup-script": "setup.sh",
  "parameters": {
    "train_device": {
      "title": "Training Device",
      "type": "string",
      "required": true,
      "enum": ["cuda", "cpu", "tpu"],
      "default": "cuda"
    },
    "gpu_ids": {
      "title": "GPU IDs to Train",
      "type": "string",
      "default": "auto"
    },
    "maximum_sequence_length": {
      "title": "Maximum Sequence Length",
      "type": "integer",
      "default": 2048,
      "minimum": 1,
      "maximum": 4096
    },
    "batch_size": {
      "title": "Batch Size",
      "type": "integer",
      "default": 4,
      "minimum": 1,
      "maximum": 64
    },
    "learning_rate_schedule": {
      "title": "Learning Rate Schedule",
      "type": "string",
      "enum": ["constant", "linear", "cosine", "constant_with_warmup"],
      "default": "constant"
    },
    "learning_rate": {
      "title": "Learning Rate",
      "type": "number",
      "default": 5e-5,
      "minimum": 1e-6,
      "maximum": 1e6
    },
    "num_train_epochs": {
      "title": "Number of Training Epochs",
      "type": "integer",
      "default": 1,
      "minimum": 1,
      "maximum": 24
    },
    "max_steps": {
      "title": "Max Steps (-1 means no limit)",
      "type": "integer",
      "default": -1
    },
    "lora_r": {
      "title": "Lora R",
      "type": "number",
      "minimum": 4,
      "maximum": 64,
      "multipleOf": 4,
      "default": 16
    },
    "lora_alpha": {
      "title": "Lora Alpha",
      "type": "number",
      "minimum": 4,
      "maximum": 128,
      "multipleOf": 4,
      "default": 32
    },
    "lora_dropout": {
      "title": "Lora Dropout",
      "type": "number",
      "minimum": 0.05,
      "maximum": 0.9,
      "default": 0.05
    },
    "adaptor_name": {
      "title": "Adaptor Name",
      "type": "string",
      "required": true
    },
    "log_to_wandb": {
      "title": "Log to Weights and Biases",
      "type": "boolean",
      "default": true,
      "required": true
    },
    "fuse_model": {
      "title": "Fuse Model",
      "type": "boolean",
      "default": false
    }
  },
  "parameters_ui": {
    "maximum_sequence_length": {
      "ui:help": "Maximum sequence length for the model. Longer sequences will be truncated. Keep lower to save memory."
    },
    "train_device": {
      "ui:help": "The device to train the model on. Use 'cuda' for Multi GPU Training, 'cpu' for CPU, and 'tpu' for TPU.",
      "ui:widget": "AutoCompleteWidget",
      "ui:options": {
        "multiple": false
      }
    },
    "gpu_ids": {
      "ui:help": "Comma separated list of GPU IDs to use for training. Set to 'auto' for all GPUs. Example: 0,1,2,3 for 4 GPUs."
    },
    "batch_size": {
      "ui:help": "The number of sequences processed simultaneously during training. Higher values lower number of iterations but require more memory."
    },
    "lora_r": {
      "ui:widget": "range",
      "ui:help": "Rank of the update matrices, expressed in int. Lower rank results in smaller update matrices with fewer trainable parameters."
    },
    "lora_alpha": {
      "ui:widget": "range",
      "ui:help": "LoRA scaling factor. Make it a multiple of LoRA R."
    },
    "log_to_wandb": {
      "ui:help": "Log training to Weights and Biases. You must have a Weights and Biases account and API key to use this feature. You need to set the API Key in settings to use this feature."
    },
    "fuse_model": {
      "ui:help": "This will create a new fused model with the adaptor and the model merged. A separate entry will be created in the model zoo for the fused model."
    }
  }
}<|MERGE_RESOLUTION|>--- conflicted
+++ resolved
@@ -1,4 +1,3 @@
-
 {
   "name": "Huggingface TRL Trainer (Multi GPU Support)",
   "uniqueId": "llama_trainer_multi_gpu",
@@ -24,19 +23,9 @@
   ],
   "git": "",
   "url": "",
-<<<<<<< HEAD
   "files": ["main.py", "setup.sh"],
+  "supports": ["sweeps"],
   "supported_hardware_architectures": ["cuda"],
-=======
-  "files": [
-    "main.py",
-    "setup.sh"
-  ],
-  "supports": ["sweeps"],
-  "supported_hardware_architectures": [
-    "cuda"
-  ],
->>>>>>> a2008f70
   "setup-script": "setup.sh",
   "parameters": {
     "train_device": {
