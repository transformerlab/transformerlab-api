{
  "name": "Apple Audio MLX Server",
  "uniqueId": "mlx_audio_server",
  "description": "A text-to-speech (TTS), speech-to-text(STT) library built on Apple's MLX framework, providing efficient speech synthesis on Apple Silicon.",
  "plugin-format": "python",
  "type": "loader",
<<<<<<< HEAD
  "version": "0.0.8",
  "supports": ["Text-to-Speech", "Audio"],
  "model_architectures": ["MLXTextToSpeech", "StyleTTS2"],
=======
  "version": "0.1.0",
  "supports": [
    "Text-to-Speech",
    "Audio",
    "Speech-to-Text"
  ],
  "model_architectures": [
    "MLXTextToSpeech",
    "StyleTTS2",
    "MLXSpeechToText"
  ],
>>>>>>> 6c14b9d1
  "supported_hardware_architectures": ["mlx"],
  "files": ["main.py", "setup.sh"],
  "setup-script": "setup.sh"
}<|MERGE_RESOLUTION|>--- conflicted
+++ resolved
@@ -4,12 +4,7 @@
   "description": "A text-to-speech (TTS), speech-to-text(STT) library built on Apple's MLX framework, providing efficient speech synthesis on Apple Silicon.",
   "plugin-format": "python",
   "type": "loader",
-<<<<<<< HEAD
-  "version": "0.0.8",
-  "supports": ["Text-to-Speech", "Audio"],
-  "model_architectures": ["MLXTextToSpeech", "StyleTTS2"],
-=======
-  "version": "0.1.0",
+  "version": "0.1.1",
   "supports": [
     "Text-to-Speech",
     "Audio",
@@ -20,7 +15,6 @@
     "StyleTTS2",
     "MLXSpeechToText"
   ],
->>>>>>> 6c14b9d1
   "supported_hardware_architectures": ["mlx"],
   "files": ["main.py", "setup.sh"],
   "setup-script": "setup.sh"
