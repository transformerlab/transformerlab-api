--- conflicted
+++ resolved
@@ -4,8 +4,7 @@
   "description": "A text-to-speech (TTS), speech-to-text(STT) library built on Apple's MLX framework, providing efficient speech synthesis on Apple Silicon.",
   "plugin-format": "python",
   "type": "loader",
-<<<<<<< HEAD
-  "version": "0.0.3",
+  "version": "0.0.8",
   "supports": [
     "Text-to-Speech",
     "Audio",
@@ -16,11 +15,6 @@
     "StyleTTS2",
     "MLXSpeechToText"
   ],
-=======
-  "version": "0.0.7",
-  "supports": ["Text-to-Speech", "Audio"],
-  "model_architectures": ["MLXTextToSpeech", "StyleTTS2"],
->>>>>>> ad7a10aa
   "supported_hardware_architectures": ["mlx"],
   "files": ["main.py", "setup.sh"],
   "setup-script": "setup.sh"
