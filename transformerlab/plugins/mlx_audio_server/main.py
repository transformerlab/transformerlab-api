"""
A model worker using Apple MLX Audio
"""

import os
import sys
import argparse
import asyncio
import uuid
from contextlib import asynccontextmanager
from typing import List
import json

import uvicorn
from fastapi import BackgroundTasks, FastAPI, Request
from fastapi.responses import JSONResponse

from fastchat.serve.model_worker import logger
from transformerlab.plugin import WORKSPACE_DIR

from mlx_audio.tts.generate import generate_audio
from mlx_audio.stt.generate import generate
from datetime import datetime

worker_id = str(uuid.uuid4())[:8]

from fastchat.serve.base_model_worker import BaseModelWorker  # noqa


@asynccontextmanager
async def lifespan(app: FastAPI):
    yield
    # This function is called when the app shuts down
    cleanup_at_exit()


app = FastAPI(lifespan=lifespan)


class MLXAudioWorker(BaseModelWorker):
    def __init__(
        self,
        controller_addr: str,
        worker_addr: str,
        worker_id: str,
        model_path: str,
        model_names: List[str],
        model_architecture: str,
        limit_worker_concurrency: int,
        no_register: bool,
    ):
        super().__init__(
            controller_addr,
            worker_addr,
            worker_id,
            model_path,
            model_names,
            limit_worker_concurrency,
        )

        logger.info(
            f"Loading the model {self.model_names} on worker" + f"{worker_id}, worker type: MLX Audio worker..."
        )
        logger.info(f"Model architecture: {model_architecture}")

        self.model_name = model_path

        if not no_register:
            self.init_heart_beat()

    async def generate(self, params):
        self.call_ct += 1

<<<<<<< HEAD
        task = params.get("task")
        if task == "tts":

            text = params.get("text", "")
            model = params.get("model", None)
            speed = params.get("speed", 1.0)
            # file_prefix = params.get("file_prefix", "audio")
            audio_format = params.get("audio_format", "wav")
            sample_rate = params.get("sample_rate", 24000)
            temperature = params.get("temperature", 0.0)
            stream = params.get("stream", False)
            
            audio_dir = params.get("audio_dir", None)
            if not audio_dir:
                audio_dir = os.path.join(WORKSPACE_DIR, "audio")
            os.makedirs(name=audio_dir, exist_ok=True)

            # Generate a UUID for this file name:
            file_prefix = str(uuid.uuid4())

            try:
                generate_audio(
                    text=text,
                    model_path=model,
                    speed=speed,
                    file_prefix=os.path.join(audio_dir, file_prefix),
                    sample_rate=sample_rate,
                    join_audio=True,  # Whether to join multiple audio files into one
                    verbose=True,  # Set to False to disable print messages
                    temperature=temperature,
                    stream=stream,
                )

                # Also save the parameters and metadata used to generate the audio
                metadata = {
                    "type": "audio",
                    "text": text,
                    "filename": f"{file_prefix}.{audio_format}",
                    "model": model,
                    "speed": speed,
                    "audio_format": audio_format,
                    "sample_rate": sample_rate,
                    "temperature": temperature,
                    "date": datetime.now().isoformat(),  # Store the real date and time
                }
                metadata_file = os.path.join(audio_dir, f"{file_prefix}.json")
                with open(metadata_file, "w") as f:
                    json.dump(metadata, f)

                logger.info(f"Audio successfully generated: {audio_dir}/{file_prefix}.{audio_format}")

                return {
                    "status": "success",
                    "message": f"{audio_dir}/{file_prefix}.{audio_format}",
                }
            except Exception:
                logger.error(f"Error generating audio: {audio_dir}/{file_prefix}.{audio_format}")
                return {
                    "status": "error",
                    "message": f"Error generating audio: {audio_dir}/{file_prefix}.{audio_format}",
                }

        elif task == "stt":
            audio_path = params.get("audio_path", "")
            model = params.get("model", None)
            format = params.get("format", "txt")
            transcriptions_dir = params.get("output_path", None)
            format = params.get("format", "txt")


            if not transcriptions_dir:
                transcriptions_dir = os.path.join(WORKSPACE_DIR, "transcriptions")
            os.makedirs(name=transcriptions_dir, exist_ok=True)

            # Generate a UUID for this file name:
            file_prefix = str(uuid.uuid4())

            try:
                generate(
                    audio_path=audio_path,
                    model_path=model,
                    format=format,
                    output_path=os.path.join(transcriptions_dir, file_prefix),
                    verbose=True,  # Set to False to disable print messages
                )

                # Also save the parameters and metadata used to generate the audio
                metadata = {
                    "type": "text",
                    "audio_folder": "uploaded_audio",
                    "audio_path": audio_path.split("/").pop(),
                    "filename": f"{file_prefix}.{format}",
                    "model": model,
                    "text_format": format,
                    "date": datetime.now().isoformat(),  # Store the real date and time
                }
                metadata_file = os.path.join(transcriptions_dir, f"{file_prefix}.json")
                with open(metadata_file, "w") as f:
                    json.dump(metadata, f)

                logger.info(f"Transcription successfully generated: {transcriptions_dir}/{file_prefix}.{format}")

                return {
                    "status": "success",
                    "message": f"{transcriptions_dir}/{file_prefix}.{format}",
                }
            except Exception:
                logger.error(f"Error generating transcription: {transcriptions_dir}/{file_prefix}.{format}")
                return {
                    "status": "error",
                    "message": f"Error generating transcription: {transcriptions_dir}/{file_prefix}.{format}",
                }
      
        else:
            logger.error(f"Unknown task type: {task}")
=======
        text = params.get("text", "")
        model = params.get("model", None)
        speed = params.get("speed", 1.0)
        # file_prefix = params.get("file_prefix", "audio")
        audio_format = params.get("audio_format", "wav")
        sample_rate = params.get("sample_rate", 24000)
        temperature = params.get("temperature", 0.0)
        top_p = params.get("top_p", 1.0)
        stream = params.get("stream", False)
        voice = params.get("voice", None)
        lang_code = params.get("lang_code", None)

        audio_dir = params.get("audio_dir", None)
        if not audio_dir:
            audio_dir = os.path.join(WORKSPACE_DIR, "audio")
        os.makedirs(name=audio_dir, exist_ok=True)

        # Generate a UUID for this file name:
        file_prefix = str(uuid.uuid4())

        try:
            kwargs = {
                "text": text,
                "model_path": model,
                "speed": speed,
                "file_prefix": os.path.join(audio_dir, file_prefix),
                "sample_rate": sample_rate,
                "join_audio": True,
                "verbose": True,
                "temperature": temperature,
                "top_p": top_p,
                "stream": stream,
                "voice": voice,
            }
            if lang_code:
                kwargs["lang_code"] = lang_code

            generate_audio(**kwargs)

            # Also save the parameters and metadata used to generate the audio
            metadata = {
                "type": "audio",
                "text": text,
                "voice": voice,
                "filename": f"{file_prefix}.{audio_format}",
                "model": model,
                "speed": speed,
                "audio_format": audio_format,
                "sample_rate": sample_rate,
                "temperature": temperature,
                "top_p": top_p,
                "date": datetime.now().isoformat(),  # Store the real date and time
            }

            metadata_file = os.path.join(audio_dir, f"{file_prefix}.json")
            with open(metadata_file, "w") as f:
                json.dump(metadata, f)

            logger.info(f"Audio successfully generated: {audio_dir}/{file_prefix}.{audio_format}")

            return {
                "status": "success",
                "message": f"{audio_dir}/{file_prefix}.{audio_format}",
            }
        except Exception:
            logger.error(f"Error generating audio: {audio_dir}/{file_prefix}.{audio_format}")
>>>>>>> ad7a10aa
            return {
                "status": "error",
                "message": f"Unknown task type: {task}",
            }



def release_worker_semaphore():
    worker.semaphore.release()


def acquire_worker_semaphore():
    if worker.semaphore is None:
        worker.semaphore = asyncio.Semaphore(worker.limit_worker_concurrency)
    return worker.semaphore.acquire()


def create_background_tasks(request_id):
    async def abort_request() -> None:
        print("trying to abort but not implemented")

    background_tasks = BackgroundTasks()
    background_tasks.add_task(release_worker_semaphore)
    background_tasks.add_task(abort_request)
    return background_tasks


@app.post("/worker_generate")
async def api_generate(request: Request):
    params = await request.json()
    await acquire_worker_semaphore()
    request_id = uuid.uuid4()
    params["request_id"] = str(request_id)
    output = await worker.generate(params)
    release_worker_semaphore()
    # await engine.abort(request_id)
    # logger.debug("Trying to abort but not implemented")
    return JSONResponse(output)


@app.post("/worker_get_status")
async def api_get_status(request: Request):
    return worker.get_status()


def cleanup_at_exit():
    global worker
    print("Cleaning up...")
    del worker


def main():
    global app, worker

    parser = argparse.ArgumentParser()
    parser.add_argument("--host", type=str, default="localhost")
    parser.add_argument("--port", type=int, default=21002)
    parser.add_argument("--worker-address", type=str, default="http://localhost:21002")
    parser.add_argument("--controller-address", type=str, default="http://localhost:21001")
    parser.add_argument("--model-path", type=str, default="microsoft/phi-2")
    parser.add_argument("--model-architecture", type=str, default="MLX")
    parser.add_argument(
        "--model-names",
        type=lambda s: s.split(","),
        help="Optional display comma separated names",
    )
    parser.add_argument(
        "--trust_remote_code",
        action="store_false",
        default=True,
        help="Trust remote code (e.g., from HuggingFace) whendownloading the model and tokenizer.",
    )
    parser.add_argument("--parameters", type=str, default="{}")
    parser.add_argument("--plugin_dir", type=str)

    args, unknown = parser.parse_known_args()

    if args.model_path:
        args.model = args.model_path

    worker = MLXAudioWorker(
        args.controller_address,
        args.worker_address,
        worker_id,
        args.model_path,
        args.model_names,
        args.model_architecture,
        1024,
        False,
    )

    # Restore original stdout/stderr to prevent logging recursion
    sys.stdout = sys.__stdout__
    sys.stderr = sys.__stderr__
    uvicorn.run(app, host=args.host, port=args.port, log_level="info", access_log=False)


if __name__ == "__main__":
    main()<|MERGE_RESOLUTION|>--- conflicted
+++ resolved
@@ -21,6 +21,8 @@
 from mlx_audio.tts.generate import generate_audio
 from mlx_audio.stt.generate import generate
 from datetime import datetime
+
+from lab.dirs import get_experiments_dir
 
 worker_id = str(uuid.uuid4())[:8]
 
@@ -71,7 +73,6 @@
     async def generate(self, params):
         self.call_ct += 1
 
-<<<<<<< HEAD
         task = params.get("task")
         if task == "tts":
 
@@ -82,41 +83,52 @@
             audio_format = params.get("audio_format", "wav")
             sample_rate = params.get("sample_rate", 24000)
             temperature = params.get("temperature", 0.0)
+            top_p = params.get("top_p", 1.0)
+            stream = params.get("stream", False)
+            voice = params.get("voice", None)
+            lang_code = params.get("lang_code", None)
             stream = params.get("stream", False)
             
             audio_dir = params.get("audio_dir", None)
             if not audio_dir:
-                audio_dir = os.path.join(WORKSPACE_DIR, "audio")
+                experiment_dir = get_experiments_dir()
+                audio_dir = os.path.join(experiment_dir, "audio")
             os.makedirs(name=audio_dir, exist_ok=True)
 
-            # Generate a UUID for this file name:
-            file_prefix = str(uuid.uuid4())
-
             try:
-                generate_audio(
-                    text=text,
-                    model_path=model,
-                    speed=speed,
-                    file_prefix=os.path.join(audio_dir, file_prefix),
-                    sample_rate=sample_rate,
-                    join_audio=True,  # Whether to join multiple audio files into one
-                    verbose=True,  # Set to False to disable print messages
-                    temperature=temperature,
-                    stream=stream,
-                )
+                kwargs = {
+                    "text": text,
+                    "model_path": model,
+                    "speed": speed,
+                    "file_prefix": os.path.join(audio_dir, file_prefix),
+                    "sample_rate": sample_rate,
+                    "join_audio": True,
+                    "verbose": True,
+                    "temperature": temperature,
+                    "top_p": top_p,
+                    "stream": stream,
+                    "voice": voice,
+                }
+                if lang_code:
+                    kwargs["lang_code"] = lang_code
+
+                generate_audio(**kwargs)
 
                 # Also save the parameters and metadata used to generate the audio
                 metadata = {
                     "type": "audio",
                     "text": text,
+                    "voice": voice,
                     "filename": f"{file_prefix}.{audio_format}",
                     "model": model,
                     "speed": speed,
                     "audio_format": audio_format,
                     "sample_rate": sample_rate,
                     "temperature": temperature,
+                    "top_p": top_p,
                     "date": datetime.now().isoformat(),  # Store the real date and time
                 }
+
                 metadata_file = os.path.join(audio_dir, f"{file_prefix}.json")
                 with open(metadata_file, "w") as f:
                     json.dump(metadata, f)
@@ -187,74 +199,6 @@
       
         else:
             logger.error(f"Unknown task type: {task}")
-=======
-        text = params.get("text", "")
-        model = params.get("model", None)
-        speed = params.get("speed", 1.0)
-        # file_prefix = params.get("file_prefix", "audio")
-        audio_format = params.get("audio_format", "wav")
-        sample_rate = params.get("sample_rate", 24000)
-        temperature = params.get("temperature", 0.0)
-        top_p = params.get("top_p", 1.0)
-        stream = params.get("stream", False)
-        voice = params.get("voice", None)
-        lang_code = params.get("lang_code", None)
-
-        audio_dir = params.get("audio_dir", None)
-        if not audio_dir:
-            audio_dir = os.path.join(WORKSPACE_DIR, "audio")
-        os.makedirs(name=audio_dir, exist_ok=True)
-
-        # Generate a UUID for this file name:
-        file_prefix = str(uuid.uuid4())
-
-        try:
-            kwargs = {
-                "text": text,
-                "model_path": model,
-                "speed": speed,
-                "file_prefix": os.path.join(audio_dir, file_prefix),
-                "sample_rate": sample_rate,
-                "join_audio": True,
-                "verbose": True,
-                "temperature": temperature,
-                "top_p": top_p,
-                "stream": stream,
-                "voice": voice,
-            }
-            if lang_code:
-                kwargs["lang_code"] = lang_code
-
-            generate_audio(**kwargs)
-
-            # Also save the parameters and metadata used to generate the audio
-            metadata = {
-                "type": "audio",
-                "text": text,
-                "voice": voice,
-                "filename": f"{file_prefix}.{audio_format}",
-                "model": model,
-                "speed": speed,
-                "audio_format": audio_format,
-                "sample_rate": sample_rate,
-                "temperature": temperature,
-                "top_p": top_p,
-                "date": datetime.now().isoformat(),  # Store the real date and time
-            }
-
-            metadata_file = os.path.join(audio_dir, f"{file_prefix}.json")
-            with open(metadata_file, "w") as f:
-                json.dump(metadata, f)
-
-            logger.info(f"Audio successfully generated: {audio_dir}/{file_prefix}.{audio_format}")
-
-            return {
-                "status": "success",
-                "message": f"{audio_dir}/{file_prefix}.{audio_format}",
-            }
-        except Exception:
-            logger.error(f"Error generating audio: {audio_dir}/{file_prefix}.{audio_format}")
->>>>>>> ad7a10aa
             return {
                 "status": "error",
                 "message": f"Unknown task type: {task}",
