# This plugin exports a model to GGUF format so you can interact and train on a MBP with Apple Silicon
import os
import subprocess
<<<<<<< HEAD
<<<<<<< Updated upstream
import argparse
=======
import contextlib
import io
>>>>>>> Stashed changes
=======
>>>>>>> bd1149d6

from huggingface_hub import snapshot_download
try:
    from transformerlab.sdk.v1.export import tlab_exporter
    from transformerlab.plugin import get_python_executable
except ImportError or ModuleNotFoundError:
    from transformerlab.plugin_sdk.transformerlab.plugin import get_python_executable
    from transformerlab.plugin_sdk.transformerlab.sdk.v1.export import tlab_exporter

<<<<<<< Updated upstream
try:
    from transformerlab.sdk.v1.export import tlab_exporter
    from transformerlab.plugin import get_python_executable
except ImportError or ModuleNotFoundError:
    from transformerlab.plugin_sdk.transformerlab.plugin import get_python_executable
    from transformerlab.plugin_sdk.transformerlab.sdk.v1.export import tlab_exporter


tlab_exporter.add_argument("--output_model_id", type=str, help="Directory to save the model in.")
tlab_exporter.add_argument(
    "--outtype", default="q8_0", type=str, help="GGUF output format. q8_0 quantizes the model to 8 bits."
)


@tlab_exporter.exporter_job_wrapper(progress_start=0, progress_end=100)
def gguf_export():
    """Export a model to GGUF format"""

    input_model = tlab_exporter.params.get("model_name")
    outtype = tlab_exporter.params.get("outtype")

    # For internals to work we need the directory and output filename to be the same
    output_filename = tlab_exporter.params.get("output_model_id")
    output_path = os.path.join(tlab_exporter.params.get("output_dir"), output_filename)

    # Directory to run conversion subprocess
    plugin_dir = os.path.realpath(os.path.dirname(__file__))
    python_executable = get_python_executable(plugin_dir)

    tlab_exporter.progress_update(10)
    tlab_exporter.add_job_data("status", "Starting GGUF conversion")

    # The model _should_ be available locally
    # but call hugging_face anyways so we get the proper path to it
    model_path = input_model
    if not os.path.exists(model_path):
        tlab_exporter.add_job_data("status", "Downloading model from Hugging Face")
        tlab_exporter.progress_update(20)
        model_path = snapshot_download(
            repo_id=input_model,
            allow_patterns=[
                "*.json",
                "*.safetensors",
                "*.py",
                "tokenizer.model",
                "*.tiktoken",
            ],
        )

    tlab_exporter.progress_update(30)
    tlab_exporter.add_job_data("status", "Quantizing model to 8-bit format")

    subprocess_cmd = [
        python_executable,
        os.path.join(plugin_dir, "llama.cpp", "convert_hf_to_gguf.py"),
        "--outfile",
        output_path,
        "--outtype",
        outtype,
        model_path,
    ]

    tlab_exporter.progress_update(60)
    tlab_exporter.add_job_data("status", "Converting model to GGUF format")

    # Call GGUF Convert function
    export_process = subprocess.run(
        subprocess_cmd, cwd=plugin_dir, stdout=subprocess.PIPE, stderr=subprocess.STDOUT, text=True
    )

<<<<<<< HEAD
# TODO: This default quantizes to 8-bit. Need to read that in as a parameter.
subprocess_cmd = [
    python_executable,
    os.path.join(plugin_dir, "llama.cpp", "convert_hf_to_gguf.py"),
    "--outfile",
    output_path,
    "--outtype",
    outtype,
    model_path,
]

# Call GGUF Convert function
export_process = subprocess.run(
    subprocess_cmd, cwd=plugin_dir, stdout=subprocess.PIPE, stderr=subprocess.STDOUT, text=True
)
print(export_process.stdout)
=======
tlab_exporter.add_argument("--output_model_id", type=str, help="Filename for the GGUF model.")
tlab_exporter.add_argument("--outtype", default="q8_0", type=str, help="GGUF output format. q8_0 quantizes the model to 8 bits.")

@tlab_exporter.exporter_job_wrapper(progress_start=0, progress_end=100)
def gguf_export():
    """Export a model to GGUF format"""
    input_model = tlab_exporter.params.get("model_name")
    outtype = tlab_exporter.params.get("outtype")
    output_model_id = tlab_exporter.params.get("output_model_id")
    output_dir = tlab_exporter.params.get("output_dir")

    output_path = os.path.join(output_dir, os.path.splitext(output_model_id)[0])
    output_file = os.path.join(output_path, output_model_id)

    os.makedirs(output_path, exist_ok=True)

    plugin_dir = os.path.realpath(os.path.dirname(__file__))
    python_executable = get_python_executable(plugin_dir)

    env = os.environ.copy()
    env["PATH"] = python_executable.replace("/python", ":") + env["PATH"]

    print("Starting GGUF conversion...")
    tlab_exporter.add_job_data("status", "Starting GGUF conversion")

    model_path = input_model
    if not os.path.exists(model_path):
        tlab_exporter.add_job_data("status", "Downloading model from Hugging Face")
        tlab_exporter.progress_update(5)
        with contextlib.redirect_stdout(io.StringIO()), contextlib.redirect_stderr(io.StringIO()):
            model_path = snapshot_download(
                repo_id=input_model,
                allow_patterns=[
                    "*.json", "*.safetensors", "*.py",
                    "tokenizer.model", "*.tiktoken",
                ],
            )

    print("Quantizing model to 8-bit format...")
    tlab_exporter.add_job_data("status", "Quantizing model to 8-bit format")
    tlab_exporter.progress_update(8)
    command = [
        python_executable,
        os.path.join(plugin_dir, "llama.cpp", "convert_hf_to_gguf.py"),
        "--outfile", output_file,
        "--outtype", outtype,
        model_path,
    ]

    print(f"Running command to convert model to GGUF format: {' '.join(command)}")
    tlab_exporter.add_job_data("command", " ".join(command))
    tlab_exporter.progress_update(10)
    
    try:
        with subprocess.Popen(
            command,
            cwd=plugin_dir,
            stdout=subprocess.PIPE,
            stderr=subprocess.STDOUT,
            env=env,
            universal_newlines=True,
            bufsize=1,
        ) as process:

            output_lines = []
            progress_value = 60

            for line in process.stdout:
                line = line.strip()

                # Filter out unwanted log lines
                if line.startswith("INFO:hf-to-gguf:"):
                    continue
                if line.startswith("{{") or "{{" in line or "}}" in line or "{" in line or "}" in line or "gguf.vocab" in line:
                    continue
                if "huggingface/tokenizers:" in line:
                    continue

                output_lines.append(line)
                print(line, flush=True)
                progress_value = 0;

                # Detect writing progress
                if line.startswith("Writing:"):
                    import re
                    match = re.search(r"(\d+)%\|", line)
                    if match:
                        writing_percent = int(match.group(1))
                        progress_value = 10 + int(writing_percent * 0.89)  # 0→100 writing becomes 10→99
                        tlab_exporter.progress_update(progress_value)
                        tlab_exporter.add_job_data("status", f"Writing GGUF file ({writing_percent}%)")
                    continue

            return_code = process.wait()
            tlab_exporter.add_job_data("stdout", "\n".join(output_lines))

            if return_code != 0:
                error_msg = f"GGUF conversion failed with return code {return_code}"
                print(error_msg)
                tlab_exporter.add_job_data("status", error_msg)
                raise RuntimeError(error_msg)

    except Exception as e:
        error_msg = f"GGUF conversion failed with exception: {str(e)}"
        print(error_msg)
        tlab_exporter.add_job_data("status", error_msg)
        raise

    print("GGUF conversion completed successfully!")
    tlab_exporter.add_job_data("status", "GGUF conversion complete")
    tlab_exporter.progress_update(100)

    return "Successful export to GGUF format"

gguf_export()
>>>>>>> Stashed changes
=======
    # Add output to job data
    stdout = export_process.stdout
    stderr = export_process.stderr
    tlab_exporter.add_job_data("stdout", stdout)
    tlab_exporter.add_job_data("stderr", stderr)

    # Final progress update
    tlab_exporter.progress_update(100)
    tlab_exporter.add_job_data("status", "GGUF conversion complete")

    return "Successful export to GGUF format"


gguf_export()
>>>>>>> bd1149d6
<|MERGE_RESOLUTION|>--- conflicted
+++ resolved
@@ -1,15 +1,8 @@
 # This plugin exports a model to GGUF format so you can interact and train on a MBP with Apple Silicon
 import os
 import subprocess
-<<<<<<< HEAD
-<<<<<<< Updated upstream
-import argparse
-=======
 import contextlib
 import io
->>>>>>> Stashed changes
-=======
->>>>>>> bd1149d6
 
 from huggingface_hub import snapshot_download
 try:
@@ -19,97 +12,10 @@
     from transformerlab.plugin_sdk.transformerlab.plugin import get_python_executable
     from transformerlab.plugin_sdk.transformerlab.sdk.v1.export import tlab_exporter
 
-<<<<<<< Updated upstream
-try:
-    from transformerlab.sdk.v1.export import tlab_exporter
-    from transformerlab.plugin import get_python_executable
-except ImportError or ModuleNotFoundError:
-    from transformerlab.plugin_sdk.transformerlab.plugin import get_python_executable
-    from transformerlab.plugin_sdk.transformerlab.sdk.v1.export import tlab_exporter
-
-
-tlab_exporter.add_argument("--output_model_id", type=str, help="Directory to save the model in.")
-tlab_exporter.add_argument(
-    "--outtype", default="q8_0", type=str, help="GGUF output format. q8_0 quantizes the model to 8 bits."
-)
-
-
-@tlab_exporter.exporter_job_wrapper(progress_start=0, progress_end=100)
-def gguf_export():
-    """Export a model to GGUF format"""
-
-    input_model = tlab_exporter.params.get("model_name")
-    outtype = tlab_exporter.params.get("outtype")
-
-    # For internals to work we need the directory and output filename to be the same
-    output_filename = tlab_exporter.params.get("output_model_id")
-    output_path = os.path.join(tlab_exporter.params.get("output_dir"), output_filename)
-
-    # Directory to run conversion subprocess
-    plugin_dir = os.path.realpath(os.path.dirname(__file__))
-    python_executable = get_python_executable(plugin_dir)
-
-    tlab_exporter.progress_update(10)
-    tlab_exporter.add_job_data("status", "Starting GGUF conversion")
-
-    # The model _should_ be available locally
-    # but call hugging_face anyways so we get the proper path to it
-    model_path = input_model
-    if not os.path.exists(model_path):
-        tlab_exporter.add_job_data("status", "Downloading model from Hugging Face")
-        tlab_exporter.progress_update(20)
-        model_path = snapshot_download(
-            repo_id=input_model,
-            allow_patterns=[
-                "*.json",
-                "*.safetensors",
-                "*.py",
-                "tokenizer.model",
-                "*.tiktoken",
-            ],
-        )
-
-    tlab_exporter.progress_update(30)
-    tlab_exporter.add_job_data("status", "Quantizing model to 8-bit format")
-
-    subprocess_cmd = [
-        python_executable,
-        os.path.join(plugin_dir, "llama.cpp", "convert_hf_to_gguf.py"),
-        "--outfile",
-        output_path,
-        "--outtype",
-        outtype,
-        model_path,
-    ]
-
-    tlab_exporter.progress_update(60)
-    tlab_exporter.add_job_data("status", "Converting model to GGUF format")
-
-    # Call GGUF Convert function
-    export_process = subprocess.run(
-        subprocess_cmd, cwd=plugin_dir, stdout=subprocess.PIPE, stderr=subprocess.STDOUT, text=True
-    )
-
-<<<<<<< HEAD
-# TODO: This default quantizes to 8-bit. Need to read that in as a parameter.
-subprocess_cmd = [
-    python_executable,
-    os.path.join(plugin_dir, "llama.cpp", "convert_hf_to_gguf.py"),
-    "--outfile",
-    output_path,
-    "--outtype",
-    outtype,
-    model_path,
-]
-
-# Call GGUF Convert function
-export_process = subprocess.run(
-    subprocess_cmd, cwd=plugin_dir, stdout=subprocess.PIPE, stderr=subprocess.STDOUT, text=True
-)
-print(export_process.stdout)
-=======
+    
 tlab_exporter.add_argument("--output_model_id", type=str, help="Filename for the GGUF model.")
 tlab_exporter.add_argument("--outtype", default="q8_0", type=str, help="GGUF output format. q8_0 quantizes the model to 8 bits.")
+
 
 @tlab_exporter.exporter_job_wrapper(progress_start=0, progress_end=100)
 def gguf_export():
@@ -222,21 +128,5 @@
 
     return "Successful export to GGUF format"
 
-gguf_export()
->>>>>>> Stashed changes
-=======
-    # Add output to job data
-    stdout = export_process.stdout
-    stderr = export_process.stderr
-    tlab_exporter.add_job_data("stdout", stdout)
-    tlab_exporter.add_job_data("stderr", stderr)
-
-    # Final progress update
-    tlab_exporter.progress_update(100)
-    tlab_exporter.add_job_data("status", "GGUF conversion complete")
-
-    return "Successful export to GGUF format"
-
-
-gguf_export()
->>>>>>> bd1149d6
+  
+gguf_export()