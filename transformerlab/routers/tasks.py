--- conflicted
+++ resolved
@@ -281,17 +281,6 @@
                     try:
                         with open(task_json_path) as f:
                             task_data = json_lib.load(f)
-<<<<<<< HEAD
-                        local_tasks.append(
-                            {
-                                "name": task_data.get("name", item),
-                                "description": task_data.get("description", ""),
-                                "subdir": item,
-                                "source": "local",
-                                "tag": task_data.get("tag", "OTHER"),
-                            }
-                        )
-=======
                         local_tasks.append({
                             "name": task_data.get("name", item),
                             "description": task_data.get("description", ""),
@@ -299,7 +288,6 @@
                             "source": "local",
                             "tag": task_data.get("tag", "OTHER")
                         })
->>>>>>> b2c50e13
                     except Exception as e:
                         print(f"Error reading {task_json_path}: {e}")
                         continue
@@ -634,12 +622,6 @@
         if existing_task:
             # Update existing task
             task_id = existing_task["id"]
-<<<<<<< HEAD
-            tasks_service.update_task(
-                task_id, {"name": task_name, "inputs": inputs, "config": config, "outputs": outputs, "plugin": plugin}
-            )
-            task_id = existing_task["id"]
-=======
             tasks_service.update_task(task_id, {
                 "name": task_name,
                 "inputs": inputs,
@@ -647,7 +629,6 @@
                 "outputs": outputs,
                 "plugin": plugin
             })
->>>>>>> b2c50e13
         else:
             # Create new task
             task_id = tasks_service.add_task(
@@ -897,9 +878,6 @@
         task_json_path = os.path.join(task_dir, "task.json")
         with open(task_json_path, "w") as f:
             json_lib.dump(local_task_data, f, indent=2)
-<<<<<<< HEAD
-
-=======
         
         # Copy files from local storage if they exist
         src_dir = os.path.join(task_dir, "src")
@@ -945,7 +923,6 @@
         with open(metadata_path, "w") as f:
             json_lib.dump(metadata, f, indent=2)
         
->>>>>>> b2c50e13
         return {"status": "success", "task_dir": task_dir_name}
     except Exception as e:
         print(f"Error exporting task to local gallery: {e}")
@@ -972,13 +949,8 @@
         if common_path != local_gallery_dir_real:
             print(f"Invalid task directory: {task_path_real} not in {local_gallery_dir_real}")
             return {"status": "error", "message": "Invalid task directory"}
-<<<<<<< HEAD
-        task_json_path = os.path.join(task_dir, "task.json")
-
-=======
         task_json_path = os.path.join(task_path, "task.json")
         
->>>>>>> b2c50e13
         task_json_real = os.path.realpath(task_json_path)
         if not task_json_real.startswith(local_gallery_dir_real + os.sep):
             print(f"Invalid task.json path: {task_json_real} not in {local_gallery_dir_real}")
