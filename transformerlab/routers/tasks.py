--- conflicted
+++ resolved
@@ -455,165 +455,6 @@
     except Exception as e:
         print(f"Error getting task file content: {e}")
         return {"status": "error", "message": "An error occurred while getting task file content"}
-
-
-<<<<<<< HEAD
-@router.post("/import_from_gallery", summary="Import a task from transformerlab/galleries tasks subdirectory")
-async def import_task_from_gallery(
-    request: Request,
-    id: str = Form(...),
-    experiment_id: Optional[str] = Form(None),
-    upload: Optional[bool] = Form(True),
-    repo_url: Optional[str] = Form(None),
-):
-    """
-    Clone the specific tasks/<id> from transformerlab/galleries and create a REMOTE task using task.json.
-    This function now installs the task locally first, then creates a task in the experiment.
-    """
-    # First, install the task locally
-    install_result = await install_task_from_gallery(id, repo_url)
-    if install_result.get("status") != "success":
-        return install_result
-
-    task_dir_name = install_result.get("task_dir")
-    if not task_dir_name:
-        return {"status": "error", "message": "Failed to get task directory name from installation"}
-
-    # Now create the task in the experiment using the locally installed task
-    try:
-        workspace_dir = get_workspace_dir()
-        local_gallery_dir = storage.join(workspace_dir, "tasks-gallery")
-        local_task_dir = storage.join(local_gallery_dir, task_dir_name)
-        task_json_path = storage.join(local_task_dir, "task.json")
-
-        if not storage.isfile(task_json_path):
-            return {"status": "error", "message": f"task.json not found in local task directory: {task_dir_name}"}
-
-        with storage.open(task_json_path) as f:
-            task_def = json_lib.load(f)
-
-        # Build task fields, marking as remote
-        task_name = slugify(task_def.get("name", task_dir_name))
-        task_type = task_def.get("type", "REMOTE")
-        inputs = task_def.get("inputs", {})
-        config = task_def.get("config", {})
-        plugin = task_def.get("plugin", "remote_task")
-        outputs = task_def.get("outputs", {})
-
-        # Check if task already exists and update instead of creating duplicate
-        existing_tasks = tasks_service.tasks_get_all()
-        existing_task = None
-        for task in existing_tasks:
-            if task.get("name") == task_name and task.get("remote_task", False):
-                existing_task = task
-                break
-
-        if existing_task:
-            # Update existing task
-            task_id = existing_task["id"]
-            tasks_service.update_task(
-                task_id, {"name": task_name, "inputs": inputs, "config": config, "outputs": outputs, "plugin": plugin}
-            )
-        else:
-            # Create new task
-            task_id = tasks_service.add_task(
-                name=task_name,
-                task_type=task_type,
-                inputs=inputs,
-                config=config,
-                plugin=plugin,
-                outputs=outputs,
-                experiment_id=experiment_id,
-                remote_task=True,
-            )
-
-        # Optional: Upload files to GPU orchestrator if requested
-        if upload:
-            try:
-                # Get the src directory from local installation
-                src_dir = storage.join(local_task_dir, "src")
-                if storage.exists(src_dir):
-                    # Post to GPU orchestrator upload endpoint
-                    gpu_orchestrator_url = os.getenv("GPU_ORCHESTRATION_SERVER")
-                    gpu_orchestrator_port = os.getenv("GPU_ORCHESTRATION_SERVER_PORT")
-
-                    if not gpu_orchestrator_url or not gpu_orchestrator_port:
-                        # If orchestrator not configured, just attach local path hint
-                        try:
-                            task_obj = tasks_service.tasks_get_by_id(task_id)
-                            if isinstance(task_obj.get("config"), str):
-                                task_obj["config"] = json_lib.loads(task_obj["config"]) if task_obj["config"] else {}
-                            task_obj["config"]["local_upload_staged_dir"] = src_dir
-                            tasks_service.update_task(task_id, {"config": task_obj["config"]})
-                        except Exception:
-                            pass
-                    else:
-                        # Build multipart form to mirror frontend DirectoryUpload
-                        dest = f"{gpu_orchestrator_url}:{gpu_orchestrator_port}/api/v1/instances/upload"
-                        files_form = []
-                        # Walk src_dir and add each file, preserving relative path inside src/
-                        for root, _, filenames in storage.walk(src_dir):
-                            for filename in filenames:
-                                full_path = storage.join(root, filename)
-                                rel_path = posixpath.relpath(full_path, src_dir)
-                                # Prefix with src/ like the packed structure
-                                upload_name = f"src/{rel_path}"
-                                with storage.open(full_path, "rb") as f:
-                                    files_form.append(
-                                        ("dir_files", (upload_name, f.read(), "application/octet-stream"))
-                                    )
-
-                        form_data = {"dir_name": slugify(task_name)}
-
-                        async with httpx.AsyncClient(timeout=120.0) as client:
-                            headers = {}
-                            incoming_auth = request.headers.get("AUTHORIZATION")
-                            if incoming_auth:
-                                headers["AUTHORIZATION"] = incoming_auth
-
-                            resp = await client.post(
-                                dest,
-                                headers=headers,
-                                files=files_form,
-                                data=form_data,
-                                cookies=request.cookies,
-                            )
-                            if resp.status_code == 200:
-                                remote_info = resp.json()
-                                # Try to read path similar to frontend handler
-                                remote_path = (
-                                    remote_info.get("data", {})
-                                    .get("uploaded_files", {})
-                                    .get("dir_files", {})
-                                    .get("uploaded_dir")
-                                )
-                                if not remote_path:
-                                    remote_path = (
-                                        remote_info.get("path") or remote_info.get("remote_path") or remote_info
-                                    )
-                                try:
-                                    task_obj = tasks_service.tasks_get_by_id(task_id)
-                                    if isinstance(task_obj.get("config"), str):
-                                        task_obj["config"] = (
-                                            json_lib.loads(task_obj["config"]) if task_obj["config"] else {}
-                                        )
-                                    task_obj["config"]["remote_upload_path"] = remote_path
-                                    tasks_service.update_task(task_id, {"config": task_obj["config"]})
-                                except Exception:
-                                    pass
-                            else:
-                                return {"status": "error", "message": f"Upload failed: {resp.status_code} {resp.text}"}
-
-            except Exception as e:
-                print(f"Upload exception: {e}")
-                return {"status": "error", "message": "An error occurred while uploading the task"}
-
-        return {"status": "success", "task_id": task_id}
-    except Exception as e:
-        print(f"Error importing task from gallery: {e}")
-        return {"status": "error", "message": "An error occurred while importing the task from the gallery"}
-=======
->>>>>>> d9866f62
 
 
 @router.post("/install_from_gallery", summary="Install a task from transformerlab/galleries to local tasks-gallery")
