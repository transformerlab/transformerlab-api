--- conflicted
+++ resolved
@@ -294,13 +294,9 @@
             job_data["config"][key] = output_override[key]
         job_data["plugin"] = task_to_queue["plugin"]
     job_id = await job_create(
-<<<<<<< HEAD
-        "EXPORT" if job_type == "EXPORT" else job_type, job_status, json.dumps(job_data), task_to_queue["experiment_id"]
-=======
         type=("EXPORT" if job_type == "EXPORT" else job_type),
         status=job_status,
         experiment_id=task_to_queue["experiment_id"],
         job_data=json.dumps(job_data),
->>>>>>> 960d9604
     )
     return {"id": job_id}