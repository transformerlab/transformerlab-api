--- conflicted
+++ resolved
@@ -273,15 +273,9 @@
                         if isinstance(param_value, (list, dict)):
                             parsed_config["script_parameters"][param_key] = json.dumps(param_value)
 
-<<<<<<< HEAD
-                # Generate simple task name that helps user follow order of tasks
-                task_name = f"Task_{i + 1}"
-
-=======
                 # Extract task name from recipe
                 task_name = task.get("name")
                 
->>>>>>> f855a2a2
                 # Create inputs JSON (what the task needs as inputs)
                 inputs = {
                     "model_name": parsed_config.get("model_name", ""),
