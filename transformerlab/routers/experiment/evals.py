import asyncio
import json
import os
import subprocess
import sys
from typing import Any

from transformerlab.db.db import experiment_get, experiment_update_config
from fastapi import APIRouter, Body
from fastapi.responses import FileResponse
from transformerlab.db.jobs import job_get
from transformerlab.shared import shared
from lab import dirs as lab_dirs
from transformerlab.shared import dirs

from werkzeug.utils import secure_filename

router = APIRouter(prefix="/evals", tags=["evals"])


@router.post("/add")
async def experiment_add_evaluation(experimentId: str, plugin: Any = Body()):
    """Add an evaluation to an experiment. This will create a new directory in the experiment
    and add global plugin to the specific experiment. By copying the plugin to the experiment
    directory, we can modify the plugin code for the specific experiment without affecting
    other experiments that use the same plugin."""

    experiment = await experiment_get(experimentId)

    if experiment is None:
        return {"message": f"Experiment {experimentId} does not exist"}

    experiment_config = json.loads(experiment["config"])

    if "evaluations" not in experiment_config:
        experiment_config["evaluations"] = "[]"

    evaluations = json.loads(experiment_config["evaluations"])

    name = plugin["name"]
    plugin_name = plugin["plugin"]
    script_parameters = plugin["script_parameters"]

    # slug = shared.slugify(name)

    # If name is greater than 100 characters, truncate it
    # if len(slug) > 100:
    #     slug = slug[:100]
    #     print("Evals name is too long, truncating to 100 characters")

    evaluation = {"name": name, "plugin": plugin_name, "script_parameters": script_parameters}

    evaluations.append(evaluation)

    await experiment_update_config(experimentId, "evaluations", json.dumps(evaluations))

    return {"message": f"Experiment {experimentId} updated with plugin {plugin_name}"}


@router.get("/delete")
async def experiment_delete_eval(experimentId: str, eval_name: str):
    """Delete an evaluation from an experiment. This will delete the directory in the experiment
    and remove the global plugin from the specific experiment."""
    experiment = await experiment_get(experimentId)

    if experiment is None:
        return {"message": f"Experiment {experimentId} does not exist"}

    experiment_config = json.loads(experiment["config"])

    if "evaluations" not in experiment_config:
        return {"message": f"Experiment {experimentId} has no evaluations"}

    evaluations = json.loads(experiment_config["evaluations"])

    # remove the evaluation from the list:
    evaluations = [e for e in evaluations if e["name"] != eval_name]

    await experiment_update_config(experimentId, "evaluations", json.dumps(evaluations))

    return {"message": f"Evaluation {eval_name} deleted from experiment {experimentId}"}


# @TODO delete the following function and use the plugin file function


@router.post("/edit")
async def edit_evaluation_task(experimentId: str, plugin: Any = Body()):
    """Get the contents of the evaluation"""
    try:
        experiment = await experiment_get(experimentId)

        # if the experiment does not exist, return an error:
        if experiment is None:
            return {"message": f"Experiment {experimentId} does not exist"}

        eval_name = plugin["evalName"]
        updated_json = plugin["script_parameters"]

        plugin_name = updated_json["plugin_name"]
        template_name = updated_json["template_name"]

        experiment_config = json.loads(experiment["config"])

        # updated_json = json.loads(updated_json)

        if "evaluations" not in experiment_config:
            return {"message": f"Experiment {experimentId} has no evaluations"}

        evaluations = json.loads(experiment_config["evaluations"])

        # Remove fields model_name, model_architecture and plugin_name from the updated_json
        # as they are not needed in the evaluations list
        # updated_json.pop("model_name", None)
        # updated_json.pop("model_architecture", None)
        # updated_json.pop("plugin_name", None)
        # updated_json.pop("template_name", None)

        for evaluation in evaluations:
            if evaluation["name"] == eval_name and evaluation["plugin"] == plugin_name:
                evaluation["script_parameters"] = updated_json
                evaluation["name"] = template_name

        await experiment_update_config(experimentId, "evaluations", json.dumps(evaluations))

        return {"message": "OK"}
    except Exception as e:
        print("Error in edit_evaluation_task", e)
        raise e


@router.get("/get_evaluation_plugin_file_contents")
async def get_evaluation_plugin_file_contents(experimentId: str, plugin_name: str):
    # first get the experiment name:
    data = await experiment_get(experimentId)

    # if the experiment does not exist, return an error:
    if data is None:
        return {"message": f"Experiment {experimentId} does not exist"}

    # experiment_name = data["name"]

    # print(f"{EXPERIMENTS_DIR}/{experiment_name}/evals/{eval_name}/main.py")

    file_name = "main.py"
    plugin_path = lab_dirs.plugin_dir_by_name(plugin_name)

    # now get the file contents
    try:
        with open(os.path.join(plugin_path, file_name), "r") as f:
            file_contents = f.read()
    except FileNotFoundError:
        return "error file not found"

    return file_contents


@router.get("/run_evaluation_script")
async def run_evaluation_script(experimentId: str, plugin_name: str, eval_name: str, job_id: str):
    job_config = (await job_get(job_id))["job_data"]
    eval_config = job_config.get("config", {})
    print(eval_config)
    experiment_details = await experiment_get(id=experimentId)

    if experiment_details is None:
        return {"message": f"Experiment {experimentId} does not exist"}
    config = json.loads(experiment_details["config"])

    model_name = config["foundation"]
    if "model_name" in eval_config.keys():
        model_name = eval_config["model_name"]

    if config["foundation_filename"] is None or config["foundation_filename"].strip() == "":
        model_file_path = ""
    else:
        model_file_path = config["foundation_filename"]
    model_type = config["foundation_model_architecture"]
    if "model_architecture" in eval_config.keys():
        model_type = eval_config["model_architecture"]

    model_adapter = config.get("model_adapter", "")
    if "model_adapter" in eval_config.keys():
        model_adapter = eval_config["model_adapter"]

    # @TODO: This whole thing can be re-written to use the shared function to run a plugin

    # Create the input file for the script:
<<<<<<< HEAD
    input_json_filename = "plugin_input_" + str(plugin_name) + ".json"
    input_file = os.path.join(lab_dirs.TEMP_DIR, secure_filename(input_json_filename))
=======
    from lab.dirs import get_temp_dir
    input_file = os.path.join(get_temp_dir(), "plugin_input_" + str(plugin_name) + ".json")
>>>>>>> c7be5e43

    # The following two ifs convert nested JSON strings to JSON objects -- this is a hack
    # and should be done in the API itself
    if "config" in experiment_details:
        experiment_details["config"] = json.loads(experiment_details["config"])
        if "inferenceParams" in experiment_details["config"]:
            experiment_details["config"]["inferenceParams"] = json.loads(
                experiment_details["config"]["inferenceParams"]
            )
        if "evaluations" in experiment_details["config"]:
            experiment_details["config"]["evaluations"] = json.loads(experiment_details["config"]["evaluations"])

    template_config = eval_config["script_parameters"]
    job_output_file = await shared.get_job_output_file_name(job_id, plugin_name, experimentId)

    input_contents = {"experiment": experiment_details, "config": template_config}
    with open(input_file, "w") as outfile:
        json.dump(input_contents, outfile, indent=4)

    # For now, even though we have the file above, we are also going to pass all params
    # as command line arguments to the script.

    # Create a list of all the parameters:
    script_directory = lab_dirs.plugin_dir_by_name(plugin_name)
    extra_args = ["--plugin_dir", script_directory]
    for key in template_config:
        extra_args.append("--" + key)
        if isinstance(template_config[key], list):
            extra_args.append(json.dumps(template_config[key]))
        # elif not isinstance(template_config[key], str):
        #     extra_args.append(str(template_config[key]))
        else:
            extra_args.append(str(template_config[key]))

    # print(template_config)

    extra_args.extend(
        [
            "--experiment_name",
            experimentId,
            "--eval_name",
            eval_name,
            "--input_file",
            input_file,
            "--model_name",
            model_name,
            "--model_path",
            model_file_path,
            "--model_architecture",
            model_type,
            "--model_adapter",
            model_adapter,
            "--job_id",
            str(job_id),
        ]
    )

    # Check if plugin has a venv directory
    venv_path = os.path.join(script_directory, "venv")
    if os.path.exists(venv_path) and os.path.isdir(venv_path):
        print(f">Plugin has virtual environment, activating venv from {venv_path}")
        # Use bash to activate venv and then run the command
        venv_python = os.path.join(venv_path, "bin", "python")
        # Construct command that first activates venv then runs script
        subprocess_command = [venv_python, dirs.PLUGIN_HARNESS] + extra_args
    else:
        print(">Using system Python interpreter")
        subprocess_command = [sys.executable, dirs.PLUGIN_HARNESS] + extra_args

    print(f">Running {subprocess_command}")

    output_file = await lab_dirs.eval_output_file(experimentId, eval_name)
    print(f">EVAL Output file: {job_output_file}")

    with open(job_output_file, "w") as f:
        process = await asyncio.create_subprocess_exec(*subprocess_command, stdout=f, stderr=subprocess.PIPE)
        await process.communicate()

    with open(output_file, "w") as f:
        # Copy all contents from job_output_file to output_file
        with open(job_output_file, "r") as job_output:
            for line in job_output:
                f.write(line)


@router.get("/get_output")
async def get_output(experimentId: str, eval_name: str):
    """Get the output of an evaluation"""
    eval_name = secure_filename(eval_name)  # sanitize the input
    data = await experiment_get(experimentId)
    # if the experiment does not exist, return an error:
    if data is None:
        return {"message": f"Experiment {experimentId} does not exist"}

    eval_output_file = await lab_dirs.eval_output_file(experimentId, eval_name)
    if not os.path.exists(eval_output_file):
        return {"message": "Output file does not exist"}

    print(f"Returning output file: {eval_output_file}.")

    # return the whole file as a file response:
    return FileResponse(eval_output_file)<|MERGE_RESOLUTION|>--- conflicted
+++ resolved
@@ -185,13 +185,8 @@
     # @TODO: This whole thing can be re-written to use the shared function to run a plugin
 
     # Create the input file for the script:
-<<<<<<< HEAD
-    input_json_filename = "plugin_input_" + str(plugin_name) + ".json"
-    input_file = os.path.join(lab_dirs.TEMP_DIR, secure_filename(input_json_filename))
-=======
     from lab.dirs import get_temp_dir
     input_file = os.path.join(get_temp_dir(), "plugin_input_" + str(plugin_name) + ".json")
->>>>>>> c7be5e43
 
     # The following two ifs convert nested JSON strings to JSON objects -- this is a hack
     # and should be done in the API itself
