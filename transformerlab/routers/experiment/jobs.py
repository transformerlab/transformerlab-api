--- conflicted
+++ resolved
@@ -533,7 +533,6 @@
     image_extensions = {".png", ".jpg", ".jpeg", ".gif", ".bmp", ".webp", ".svg"}
     images = []
     try:
-<<<<<<< HEAD
         # Use storage.ls to list directory contents
         items = storage.ls(images_dir, detail=True)
         for item in items:
@@ -592,24 +591,6 @@
                                 }
                             )
     except Exception as e:
-=======
-        for filename in os.listdir(images_dir):
-            file_path = os.path.join(images_dir, filename)
-            if os.path.isfile(file_path):
-                _, ext = os.path.splitext(filename.lower())
-                if ext in image_extensions:
-                    # Get file stats for additional metadata
-                    stat = os.stat(file_path)
-                    images.append(
-                        {
-                            "filename": filename,
-                            "path": f"/jobs/{job_id}/image/{filename}",  # API endpoint path
-                            "size": stat.st_size,
-                            "modified": stat.st_mtime,
-                        }
-                    )
-    except OSError as e:
->>>>>>> ad7a10aa
         print(f"Error reading images directory {images_dir}: {e}")
         return {"images": []}
 
@@ -1015,11 +996,7 @@
                     formatted_time = None
                     filesize = None
                 artifacts.append({"filename": filename, "date": formatted_time, "size": filesize})
-<<<<<<< HEAD
     except Exception as e:
-=======
-    except OSError as e:
->>>>>>> ad7a10aa
         print(f"Error reading artifacts directory {artifacts_dir}: {e}")
 
     # Sort artifacts by filename in reverse (descending) order for consistent ordering
