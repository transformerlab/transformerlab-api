--- conflicted
+++ resolved
@@ -581,16 +581,12 @@
     workspace_dir = get_workspace_dir()
     default_adaptor_dir = os.path.join(workspace_dir, "adaptors", secure_filename(model_name), adaptor_name)
 
-<<<<<<< HEAD
-    checkpoints_dir = job_data.get("checkpoints_dir", default_adaptor_dir)
-=======
     # print(f"Default adaptor directory: {default_adaptor_dir}")
     # Get job directory from t
     checkpoints_dir = job_data.get("checkpoints_dir")
     if not checkpoints_dir:
         from lab.dirs import get_job_checkpoints_dir
         checkpoints_dir = get_job_checkpoints_dir(job_id)
->>>>>>> 325a2b13
     if not checkpoints_dir or not os.path.exists(checkpoints_dir):
         return {"checkpoints": []}
     elif os.path.isdir(checkpoints_dir):
@@ -615,10 +611,7 @@
     if not checkpoints_file_filter:
         checkpoints_file_filter = "*_adapters.safetensors"
 
-<<<<<<< HEAD
-=======
-
->>>>>>> 325a2b13
+
     checkpoints = []
     try:
         for filename in os.listdir(checkpoints_dir):
@@ -724,8 +717,6 @@
     artifacts.sort(key=lambda x: x["filename"], reverse=True)
 
     return {"artifacts": artifacts}
-<<<<<<< HEAD
-=======
 
 
 @router.get("/{job_id}")
@@ -788,5 +779,4 @@
 
     except Exception as e:
         print(f"Error loading sweep results for job {job_id}: {e}")
-        return {"status": "error", "message": "An internal error has occurred!"}
->>>>>>> 325a2b13
+        return {"status": "error", "message": "An internal error has occurred!"}