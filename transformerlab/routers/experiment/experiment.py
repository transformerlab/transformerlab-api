import json
import os
from pathlib import Path

from typing import Annotated

from fastapi import APIRouter, Body, Request
from fastapi.responses import FileResponse

import transformerlab.db.db as db
from transformerlab.db.workflows import workflows_get_from_experiment
from lab import Dataset
from transformerlab.shared import shared
from transformerlab.routers.experiment import (
    rag,
    documents,
    plugins,
    conversations,
    export,
    evals,
    generations,
    workflows,
    diffusion,
    jobs,
)
<<<<<<< HEAD
from transformerlab.shared.constants import WORKSPACE_DIR
from lab import dirs, Experiment
=======
from lab.dirs import get_workspace_dir
from lab import dirs
>>>>>>> 7b54e447

from werkzeug.utils import secure_filename

router = APIRouter(prefix="/experiment")

router.include_router(router=rag.router, prefix="/{experimentId}", tags=["rag"])
router.include_router(router=documents.router, prefix="/{experimentId}", tags=["documents"])
router.include_router(router=plugins.router, prefix="/{id}", tags=["plugins"])
router.include_router(router=conversations.router, prefix="/{experimentId}", tags=["conversations"])
router.include_router(router=export.router, prefix="/{id}", tags=["export"])
router.include_router(router=evals.router, prefix="/{experimentId}", tags=["evals"])
router.include_router(router=generations.router, prefix="/{experimentId}", tags=["generations"])
router.include_router(router=workflows.router, prefix="/{experimentId}", tags=["workflows"])
router.include_router(router=diffusion.router, prefix="/{experimentId}", tags=["diffusion"])
router.include_router(router=jobs.router, prefix="/{experimentId}", tags=["jobs"])


<<<<<<< HEAD
EXPERIMENTS_DIR: str = dirs.EXPERIMENTS_DIR
=======
async def convert_experiment_id_to_name_if_needed(id: int | str) -> str:
    """As we move to make the experiment name the best way to fetch an experiment, we use this function to
    convert an experiment id to an experiment name if needed.

    Later on we can remove this function, once we have updated all the code to use the experiment name instead of the id."""
    if isinstance(id, int):
        data = await db.experiment_get(id)
        if data is None:
            return id
        return data["name"]
    return id


async def convert_experiment_name_to_id_if_needed(name: int | str) -> int:
    """As we move to make the experiment name the best way to fetch an experiment, we use this function to
    convert an experiment name to an experiment id if needed.

    Later on we can remove this function, once we have updated all the code to use the experiment name instead of the id."""
    if isinstance(name, str):
        data = await db.experiment_get_by_name(name)
        if data is None:
            return name
        return data["id"]
    return name
>>>>>>> 7b54e447


@router.get("/", summary="Get all Experiments", tags=["experiment"])
async def experiments_get_all():
    """Get a list of all experiments"""
    return await db.experiment_get_all()


@router.get("/create", summary="Create Experiment", tags=["experiment"])
async def experiments_create(name: str):
    # Apply secure filename validation to the experiment name
    secure_name = secure_filename(name)

    newid = await db.experiment_create(secure_name, {})
    return newid


@router.get("/{id}", summary="Get Experiment by ID", tags=["experiment"])
async def experiment_get(id: str):

    data = await db.experiment_get(id)

    if data is None:
        return {"status": "error", "message": f"Experiment {id} does not exist"}

    # convert the JSON string called config to json object
    data["config"] = json.loads(data["config"])
    return data


@router.get("/{id}/delete", tags=["experiment"])
async def experiments_delete(id: str):
    await db.experiment_delete(id)
    return {"message": f"Experiment {id} deleted"}


@router.get("/{id}/update", tags=["experiment"])
async def experiments_update(id: str, name: str):
    await db.experiment_update(id, name)
    return {"message": f"Experiment {id} updated to {name}"}


@router.get("/{id}/update_config", tags=["experiment"])
async def experiments_update_config(id: str, key: str, value: str):
    await db.experiment_update_config(id, key, value)
    return {"message": f"Experiment {id} updated"}


@router.post("/{id}/update_configs", tags=["experiment"])
async def experiments_update_configs(id: str, updates: Annotated[dict, Body()]):
    await db.experiment_update_configs(id, updates)
    return {"message": f"Experiment {id} configs updated"}


@router.post("/{id}/prompt", tags=["experiment"])
async def experiments_save_prompt_template(id: str, template: Annotated[str, Body()]):
    await db.experiment_save_prompt_template(id, template)
    return {"message": f"Experiment {id} prompt template saved"}


@router.post("/{id}/save_file_contents", tags=["experiment"])
async def experiment_save_file_contents(id: str, filename: str, file_contents: Annotated[str, Body()]):

    filename = secure_filename(filename)

    # remove file extension from file:
    [filename, file_ext] = os.path.splitext(filename)

    if (file_ext != ".py") and (file_ext != ".ipynb") and (file_ext != ".md"):
        return {"message": f"File extension {file_ext} not supported"}

    # clean the file name:
    filename = shared.slugify(filename)

<<<<<<< HEAD
    # Get experiment directory using proper path handling
    exp_obj = Experiment.get(id)
    experiment_dir = exp_obj.get_dir()
    
    # Use Path for secure path construction and validation
    try:
        file_path = Path(experiment_dir).joinpath(f"{filename}{file_ext}").resolve()
        # Ensure the resolved path is within the experiment directory
        file_path.relative_to(Path(experiment_dir).resolve())
    except ValueError:
        return {"message": "Invalid file path - path traversal detected"}
    # Save the file contents securely
    with open(file_path, "w", encoding="utf-8") as f:
        f.write(file_contents)

    return {"message": f"{file_path} file contents saved"}
=======
    # make directory if it does not exist:
    experiment_dir = dirs.experiment_dir_by_name(experiment_name)
    if not os.path.exists(experiment_dir):
        os.makedirs(experiment_dir)

    # now save the file contents, overwriting if it already exists:
    with open(os.path.join(experiment_dir, f"{filename}{file_ext}"), "w") as f:
        f.write(file_contents)

    return {"message": f"{os.path.join(experiment_dir, f'{filename}{file_ext}')} file contents saved"}
>>>>>>> 7b54e447


@router.get("/{id}/file_contents", tags=["experiment"])
async def experiment_get_file_contents(id: str, filename: str):

    filename = secure_filename(filename)

    exp_obj = Experiment.get(id)
    experiment_dir = exp_obj.get_dir()

    # remove file extension from file:
    [filename, file_ext] = os.path.splitext(filename)

    allowed_extensions = [".py", ".ipynb", ".md", ".txt"]

    if file_ext not in allowed_extensions:
        return {"message": f"File extension {file_ext} for {filename} not supported"}

    # clean the file name:
    # filename = shared.slugify(filename)

    # The following prevents path traversal attacks:
    final_path = Path(experiment_dir).joinpath(filename + file_ext).resolve().relative_to(experiment_dir)

    final_path = experiment_dir + "/" + str(final_path)
    print("Listing Contents of File: " + final_path)

    # now get the file contents
    try:
        with open(final_path, "r") as f:
            file_contents = f.read()
    except FileNotFoundError:
        return ""

    return file_contents


@router.get("/{id}/export_to_recipe", summary="Export experiment to recipe format", tags=["experiment"])
<<<<<<< HEAD
async def export_experiment_to_recipe(id: str):
=======
async def export_experiment_to_recipe(id: int, request: Request):
>>>>>>> 7b54e447
    """Export an experiment to JSON format that matches the recipe gallery structure."""

    # Get experiment data
    data = await db.experiment_get(id)
    if data is None:
        return {"status": "error", "message": f"Experiment {id} does not exist"}

    # Get experiment config
    config = json.loads(data["config"])

    # Initialize the export structure
    export_data = {
        "title": data["name"],
        "description": config.get("description", ""),
        "notes": "",
        "dependencies": [],
        "tasks": [],
        "workflows": [],
    }

    # Get the notes content from readme.md if it exists
    exp_obj = Experiment.get(id)
    experiment_dir = exp_obj.get_dir()
    notes_path = os.path.join(experiment_dir, "readme.md")
    try:
        with open(notes_path, "r") as f:
            export_data["notes"] = f.read()
    except FileNotFoundError:
        # If no notes file exists, leave it as empty string
        pass

    # Track unique dependencies to avoid duplicates
    added_dependencies = set()

    async def add_dependency(dep_type: str, dep_name: str):
        """Helper function to add a dependency if it's not already added"""
        dep_key = f"{dep_type}:{dep_name}"
        if dep_key not in added_dependencies and dep_name:
            # For datasets, check if it's generated and skip if it is
            if dep_type == "dataset":
                try:
                    dataset_info = Dataset.get(dep_name)
                    if dataset_info:
                        json_data = dataset_info.get("json_data", "{}")
                        if not isinstance(json_data, dict):
                            json_data = json.loads(json_data)
                        if json_data.get("generated", False):
                            print(f"Skipping generated dataset dependency: {dep_name}")
                            return
                except Exception:
                    # If we can't determine if it's generated, proceed to add it
                    pass

            dependency_entry = {"type": dep_type, "name": dep_name}
            export_data["dependencies"].append(dependency_entry)
            added_dependencies.add(dep_key)

    # Get tasks for each type (TRAIN, EVAL, GENERATE)
    task_types = ["TRAIN", "EVAL", "GENERATE", "EXPORT"]
    for task_type in task_types:
        tasks = await db.tasks_get_by_type_in_experiment(task_type, id)
        for task in tasks:
            task_config = json.loads(task["config"])

            # Add model dependency from task
            if task_type == "EXPORT":
                # For EXPORT tasks, we assume the model is already set in the experiment config
                model_name = task_config.get("input_model_id")
            else:
                model_name = task_config.get("model_name")
            if model_name:
                await add_dependency("model", model_name)

            # Add dataset dependency from task
            dataset_name = task_config.get("dataset_name")
            if dataset_name:
                await add_dependency("dataset", dataset_name)

            # Add plugin dependency
            plugin_name = task_config.get("plugin_name")
            if plugin_name:
                await add_dependency("plugin", plugin_name)

            # Add task to tasks list with its configuration
            export_data["tasks"].append(
                {
                    "name": task["name"],
                    "task_type": task["type"],
                    "plugin": task["plugin"],
                    "config_json": task["config"],
                    "inputs_json": task["inputs"],
                }
            )

    # Add workflows
    workflows = await workflows_get_from_experiment(id)
    for workflow in workflows:
        if workflow["status"] != "DELETED":  # Only include active workflows
            export_data["workflows"].append({"name": workflow["name"], "config": json.loads(workflow["config"])})

    # Write to file in the workspace directory (org-aware via request context)
    workspace_dir = get_workspace_dir()
    output_file = os.path.join(workspace_dir, f"{data['name']}_export.json")
    with open(output_file, "w") as f:
        json.dump(export_data, f, indent=2)

    return FileResponse(output_file, filename=output_file)<|MERGE_RESOLUTION|>--- conflicted
+++ resolved
@@ -23,13 +23,7 @@
     diffusion,
     jobs,
 )
-<<<<<<< HEAD
-from transformerlab.shared.constants import WORKSPACE_DIR
-from lab import dirs, Experiment
-=======
 from lab.dirs import get_workspace_dir
-from lab import dirs
->>>>>>> 7b54e447
 
 from werkzeug.utils import secure_filename
 
@@ -47,34 +41,7 @@
 router.include_router(router=jobs.router, prefix="/{experimentId}", tags=["jobs"])
 
 
-<<<<<<< HEAD
-EXPERIMENTS_DIR: str = dirs.EXPERIMENTS_DIR
-=======
-async def convert_experiment_id_to_name_if_needed(id: int | str) -> str:
-    """As we move to make the experiment name the best way to fetch an experiment, we use this function to
-    convert an experiment id to an experiment name if needed.
-
-    Later on we can remove this function, once we have updated all the code to use the experiment name instead of the id."""
-    if isinstance(id, int):
-        data = await db.experiment_get(id)
-        if data is None:
-            return id
-        return data["name"]
-    return id
-
-
-async def convert_experiment_name_to_id_if_needed(name: int | str) -> int:
-    """As we move to make the experiment name the best way to fetch an experiment, we use this function to
-    convert an experiment name to an experiment id if needed.
-
-    Later on we can remove this function, once we have updated all the code to use the experiment name instead of the id."""
-    if isinstance(name, str):
-        data = await db.experiment_get_by_name(name)
-        if data is None:
-            return name
-        return data["id"]
-    return name
->>>>>>> 7b54e447
+
 
 
 @router.get("/", summary="Get all Experiments", tags=["experiment"])
@@ -149,8 +116,6 @@
     # clean the file name:
     filename = shared.slugify(filename)
 
-<<<<<<< HEAD
-    # Get experiment directory using proper path handling
     exp_obj = Experiment.get(id)
     experiment_dir = exp_obj.get_dir()
     
@@ -166,18 +131,6 @@
         f.write(file_contents)
 
     return {"message": f"{file_path} file contents saved"}
-=======
-    # make directory if it does not exist:
-    experiment_dir = dirs.experiment_dir_by_name(experiment_name)
-    if not os.path.exists(experiment_dir):
-        os.makedirs(experiment_dir)
-
-    # now save the file contents, overwriting if it already exists:
-    with open(os.path.join(experiment_dir, f"{filename}{file_ext}"), "w") as f:
-        f.write(file_contents)
-
-    return {"message": f"{os.path.join(experiment_dir, f'{filename}{file_ext}')} file contents saved"}
->>>>>>> 7b54e447
 
 
 @router.get("/{id}/file_contents", tags=["experiment"])
@@ -216,11 +169,7 @@
 
 
 @router.get("/{id}/export_to_recipe", summary="Export experiment to recipe format", tags=["experiment"])
-<<<<<<< HEAD
-async def export_experiment_to_recipe(id: str):
-=======
-async def export_experiment_to_recipe(id: int, request: Request):
->>>>>>> 7b54e447
+async def export_experiment_to_recipe(id: str, request: Request):
     """Export an experiment to JSON format that matches the recipe gallery structure."""
 
     # Get experiment data
