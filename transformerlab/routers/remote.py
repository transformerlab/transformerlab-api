--- conflicted
+++ resolved
@@ -191,6 +191,9 @@
         "command": command,
         "task_name": task_name,
     }
+    
+    if subtype:
+        data["subtype"] = subtype
 
     # Add resume metadata if resuming from checkpoint
     if checkpoint and parent_job_id:
@@ -228,16 +231,7 @@
             ]).strip()
         if user_info_payload.get("email"):
             user_info["email"] = user_info_payload["email"]
-<<<<<<< HEAD
-        
-        # Create a new REMOTE job
-        job_data = {"task_name": task_name, "command": command, "cluster_name": cluster_name}
-        if subtype:
-            job_data["subtype"] = subtype
-        
-=======
                 
->>>>>>> 7e763899
         # Add user_info to job_data if we have any user information
         if user_info:
             data["user_info"] = user_info
@@ -276,11 +270,6 @@
 
     # Use task_name as job_name if provided, otherwise fall back to cluster_name
     request_data["job_name"] = task_name if task_name else cluster_name
-
-
-    # Store subtype in orchestrator request if present (pass-through metadata)
-    if subtype:
-        request_data["subtype"] = subtype
 
     gpu_orchestrator_url = f"{gpu_orchestrator_url}:{gpu_orchestrator_port}/api/v1/instances/launch"
 
