--- conflicted
+++ resolved
@@ -278,7 +278,6 @@
     # Use task_name as job_name if provided, otherwise fall back to cluster_name
     request_data["job_name"] = task_name if task_name else cluster_name
 
-<<<<<<< HEAD
 
     # Determine which endpoint to use based on use_existing_cluster flag
     if use_existing_cluster:
@@ -289,9 +288,6 @@
         # Launch new instance
         request_data["cluster_name"] = formatted_cluster_name
         gpu_orchestrator_url = f"{gpu_orchestrator_url}:{gpu_orchestrator_port}/api/v1/instances/launch"
-=======
-    gpu_orchestrator_url = f"{gpu_orchestrator_url}:{gpu_orchestrator_port}/api/v1/instances/launch"
->>>>>>> ad7a10aa
 
     try:
         # Make the request to the Lattice orchestrator
