--- conflicted
+++ resolved
@@ -126,21 +126,14 @@
     num_nodes: Optional[int] = Form(None),
     setup: Optional[str] = Form(None),
     uploaded_dir_path: Optional[str] = Form(None),
-<<<<<<< HEAD
     use_existing_cluster: Optional[bool] = Form(False),
 ):
     """
     Launch a remote instance via Lattice orchestrator or submit job to existing cluster.
     If use_existing_cluster is True, submits job to existing cluster via /jobs/{cluster_name}/submit.
     If job_id is provided, use existing job, otherwise create new one.
-=======
     checkpoint: Optional[str] = Form(None),
     parent_job_id: Optional[str] = Form(None),
-):
-    """
-    Launch a remote instance via Lattice orchestrator. If job_id is provided, use existing job, otherwise create new one.
-    If checkpoint and parent_job_id are provided, resume training from the specified checkpoint.
->>>>>>> 7e763899
     """
     formatted_cluster_name = cluster_name
     # Handle resume from checkpoint logic
@@ -265,18 +258,11 @@
     elif isinstance(gpu_orchestrator_port, dict):
         return gpu_orchestrator_port  # Error response
 
-<<<<<<< HEAD
     # Prepare the request data for Lattice orchestrator
     request_data = {
         "command": command,
         "tlab_job_id": job_id,  # Pass the job_id to the orchestrator
     }
-=======
-    # Prepare request data for orchestrator by copying the data and adding orchestrator-specific fields
-    request_data = data.copy()
-    request_data["tlab_job_id"] = job_id
-    request_data["cluster_name"] = formatted_cluster_name
->>>>>>> 7e763899
 
     # Use task_name as job_name if provided, otherwise fall back to cluster_name
     request_data["job_name"] = task_name if task_name else cluster_name
@@ -327,11 +313,7 @@
                     "status": "success",
                     "data": response_data,
                     "job_id": job_id,
-<<<<<<< HEAD
-                    "message": success_message,
-=======
-                    "message": f"Training resumed from checkpoint {checkpoint}" if checkpoint else "Remote instance launched successfully",
->>>>>>> 7e763899
+                    "message": f"Training resumed from checkpoint {checkpoint}" if checkpoint else success_message,
                 }
             else:
                 return {
