--- conflicted
+++ resolved
@@ -63,7 +63,6 @@
         job_data["setup"] = setup
     if uploaded_dir_path:
         job_data["uploaded_dir_path"] = uploaded_dir_path
-<<<<<<< HEAD
     if shutdown_after_completion:
         # Convert string "true"/"false" to boolean
         if isinstance(shutdown_after_completion, str):
@@ -71,9 +70,6 @@
     
         job_data["shutdown_after_completion"] = shutdown_after_completion
     
-=======
-
->>>>>>> 0ad66df2
     try:
         job_id = job_service.job_create(
             type="REMOTE",
@@ -120,7 +116,6 @@
         pass
     else:
         # Create a new REMOTE job
-<<<<<<< HEAD
         job_data = {
             "task_name": task_name,
             "command": command,
@@ -131,10 +126,7 @@
         if shutdown_after_completion:
             job_data["shutdown_after_completion"] = shutdown_after_completion
         
-=======
-        job_data = {"task_name": task_name, "command": command, "cluster_name": cluster_name}
-
->>>>>>> 0ad66df2
+
         try:
             job_id = job_service.job_create(
                 type="REMOTE",
@@ -276,13 +268,8 @@
             response = await client.post(
                 down_url, headers=outbound_headers, json=payload, cookies=request.cookies, timeout=30.0
             )
-<<<<<<< HEAD
-            
+
             if response.status_code == 200 and mark_stopped:
-=======
-
-            if response.status_code == 200:
->>>>>>> 0ad66df2
                 # Update job status to STOPPED on successful down request
                 await job_update_status(job_id, "STOPPED")
 
@@ -558,7 +545,6 @@
                 if all_jobs_finished and jobs_on_cluster:
                     # All jobs on the cluster are finished, mark our LAUNCHING job as COMPLETE
                     await job_update_status(job_id, "COMPLETE", experiment_id=job["experiment_id"])
-<<<<<<< HEAD
                     
                     # Check if shutdown_after_completion is enabled
                     shutdown_after_completion = job_data.get("shutdown_after_completion", False)
@@ -596,16 +582,6 @@
                             "status": "COMPLETE",
                             "message": "All jobs on cluster completed"
                         })
-=======
-                    updated_jobs.append(
-                        {
-                            "job_id": job_id,
-                            "cluster_name": cluster_name,
-                            "status": "COMPLETE",
-                            "message": "All jobs on cluster completed",
-                        }
-                    )
->>>>>>> 0ad66df2
                 else:
                     # Jobs are still running on the cluster
                     updated_jobs.append(
