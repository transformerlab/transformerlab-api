import contextlib
import json
from PIL import Image as PILImage
from datasets import load_dataset, load_dataset_builder
from fastapi import APIRouter, HTTPException, UploadFile, Query
import csv
from pydantic import BaseModel
from typing import Dict, Any
from io import BytesIO
import base64
from pathlib import Path
from lab import dirs
from lab import storage
from lab.dataset import Dataset as dataset_service
from datasets.data_files import EmptyDatasetError
from transformerlab.shared.shared import slugify
from transformerlab.shared import galleries
from datasets.exceptions import DatasetNotFoundError
import numpy as np
import wave
from lab.dirs import get_global_log_path


from transformers import AutoTokenizer


from werkzeug.utils import secure_filename

from jinja2 import Environment
from jinja2.sandbox import SandboxedEnvironment
import logging
from transformerlab.services import dataset_service as dataset_service_module


jinja_environment = Environment()
sandboxed_jinja2_environment = SandboxedEnvironment()

logging.basicConfig(level=logging.ERROR)


# Configure logging


def log(msg):
    global_log_path = get_global_log_path()
    with storage.open(global_log_path, "a") as f:
        f.write(msg + "\n")


def load_local_dataset(dataset_dir, data_files=None, streaming=False):
    """
    Load a local dataset, excluding index.json from the data files
    """
    # Get all files in directory, excluding index.json and other metadata files
    if data_files is None:
        try:
            all_entries = storage.ls(dataset_dir, detail=False)
            data_files = []
            for entry in all_entries:
                filename = entry.rstrip("/").split("/")[-1]
                # Exclude index.json and any other metadata/hidden files
                if filename not in ["index.json"] and storage.isfile(entry):
                    data_files.append(filename)
        except Exception:
            data_files = []
    
    if data_files:
        # Build full paths for data_files
        data_file_paths = [storage.join(dataset_dir, f) for f in data_files]
        # Let datasets autodetect format
        return load_dataset(path=dataset_dir, data_files=data_file_paths, streaming=streaming)
    else:
        # No files found, use automatic detection (will likely fail)
        return load_dataset(path=dataset_dir, streaming=streaming)


# logging.basicConfig(filename=GLOBAL_LOG_PATH, level=logging.INFO,
#                     format='%(asctime)s - %(levelname)s - %(message)s')


router = APIRouter(prefix="/data", tags=["datasets"])

# Get list of datasets that we have in our hardcoded gallery


class SuccessResponse(BaseModel):
    status: str
    data: Dict[str, Any]


class ErrorResponse(BaseModel):
    status: str
    message: str


@router.get(
    "/gallery",
    summary="Display the datasets available in the dataset gallery.",
    responses={
        200: {
            "model": SuccessResponse,
            "description": "Successful response. Data is a list of column names followed by data, which can be of any datatype.",
        },
        400: {"model": ErrorResponse},
    },
)
async def dataset_gallery() -> Any:
    gallery = galleries.get_data_gallery()
    # list datasets from filesystem store
    try:
        local_datasets = dataset_service.list_all()
    except Exception:
        local_datasets = []

    local_dataset_names = set(str(dataset.get("dataset_id")) for dataset in local_datasets)
    for dataset in gallery:
        dataset["downloaded"] = True if dataset["huggingfacerepo"] in local_dataset_names else False
    return {"status": "success", "data": gallery}


@router.get("/info", summary="Fetch the details of a particular dataset.")
async def dataset_info(dataset_id: str):
    # Read from filesystem store
    try:
        d = dataset_service.get(dataset_id).get_metadata()
    except FileNotFoundError:
        d = None
    if d is None:
        return {}
    r = {}
    # This means it is a custom dataset the user uploaded
    if d.get("location") == "local":
        try:
<<<<<<< HEAD
            # Let load_local_dataset auto-detect files (it will exclude index.json)
            dataset_dir = dirs.dataset_dir_by_id(dataset_id)
            dataset = load_local_dataset(dataset_dir)
=======
            dataset = dataset_service_module.load_local_dataset(dirs.dataset_dir_by_id(dataset_id))
>>>>>>> 6314cea7
        except EmptyDatasetError:
            return {"status": "error", "message": "The dataset is empty."}
        split = list(dataset.keys())[0]
        r["features"] = dataset[split].features

        # Try the first example in the split
        try:
            sample = dataset[split][0]
        except IndexError:
            sample = {}

        # Determine if the dataset is image-like
        is_image = any(
            getattr(f, "_type", "").lower() == "image"
            or (col in sample and isinstance(sample[col], str) and sample[col].startswith("data:image/"))
            or (col in sample and getattr(type(sample[col]), "__name__", "").lower() == "image")
            for col, f in dataset[split].features.items()
        )

        r["is_image"] = is_image

    else:
        dataset_config = (d.get("json_data") or {}).get("dataset_config", None)
        config_name = (d.get("json_data") or {}).get("config_name", None)
        if dataset_config is not None:
            ds_builder = load_dataset_builder(dataset_id, dataset_config, trust_remote_code=True)
        elif config_name is not None:
            ds_builder = load_dataset_builder(path=dataset_id, name=config_name, trust_remote_code=True)
        else:
            ds_builder = load_dataset_builder(dataset_id, trust_remote_code=True)
        r = {
            "description": ds_builder.info.description,
            "features": ds_builder.info.features,
            "dataset_size": ds_builder.info.dataset_size,
            "download_size": ds_builder.info.download_size,
            "citation": ds_builder.info.citation,
            "homepage": ds_builder.info.homepage,
            "license": ds_builder.info.license,
            "splits": ds_builder.info.splits,
            "supervised_keys": ds_builder.info.supervised_keys,
            "version": ds_builder.info.version,
        }
    return r


@router.get(
    "/preview",
    summary="Preview the contents of a dataset.",
    responses={
        200: {
            "model": SuccessResponse,
            "description": "Successful response. Data is a list of column names followed by data, which can be of any datatype.",
        },
        400: {"model": ErrorResponse},
    },
)
async def dataset_preview(
    dataset_id: str = Query(
        description="The ID of the dataset to preview. This can be a HuggingFace dataset ID or a local dataset ID."
    ),
    offset: int = Query(0, description="The starting index from where to fetch the data.", ge=0),
    split: str = Query(None, description="The split to preview. This can be train, test, or validation."),
    limit: int = Query(10, description="The maximum number of data items to fetch.", ge=1, le=1000),
    streaming: bool = False,
) -> Any:
    # Read from filesystem store
    try:
        d = dataset_service.get(dataset_id).get_metadata()
    except FileNotFoundError:
        d = None
    dataset_len = 0
    result = {}

    try:
        if d.get("location") == "local":
<<<<<<< HEAD
            dataset_dir = dirs.dataset_dir_by_id(dataset_id)
            dataset = load_local_dataset(dataset_dir, streaming=streaming)
=======
            dataset = dataset_service_module.load_local_dataset(dirs.dataset_dir_by_id(dataset_id), streaming=streaming)
>>>>>>> 6314cea7
        else:
            dataset_config = (d.get("json_data") or {}).get("dataset_config", None)
            config_name = (d.get("json_data") or {}).get("config_name", None)
            if dataset_config is not None:
                dataset = load_dataset(dataset_id, dataset_config, trust_remote_code=True, streaming=streaming)
            elif config_name is not None:
                dataset = load_dataset(path=dataset_id, name=config_name, trust_remote_code=True, streaming=streaming)
            else:
                dataset = load_dataset(dataset_id, trust_remote_code=True, streaming=streaming)
    except Exception as e:
        logging.error(f"Exception occurred: {type(e).__name__}: {e}")
        return {"status": "error", "message": "An internal error has occurred."}

    if split is None or split == "":
        splits = list(dataset.keys())
        if len(splits) == 0:
            return {"status": "error", "message": "No splits available in the dataset."}
        split = splits[0]

    if streaming:
        dataset_len = -1
        dataset = dataset[split].skip(offset)
        rows = list(dataset.take(limit))
        # Serialize rows
        result["rows"] = [serialize_row(row) for row in rows]
        result["splits"] = None
    else:
        if d["location"] != "local" and split not in dataset.keys():
            return {"status": "error", "message": f"Split '{split}' does not exist in the dataset."}
        dataset_len = len(dataset[split])
        columns = dataset[split][offset : min(offset + limit, dataset_len)]
        # Serialize each value in the columns dict, preserving the columnar format
        if isinstance(columns, dict):
            result["columns"] = {k: [serialize_row(v) for v in vals] for k, vals in columns.items()}
        else:
            result["columns"] = columns
        result["splits"] = list(dataset.keys())

    result["len"] = dataset_len
    return {"status": "success", "data": result}


def serialize_row(row):
    """Convert PIL Images and audio arrays in a row to base64 strings, preserving original structure."""
    if isinstance(row, dict):
        # Check if this is an audio object
        if "sampling_rate" in row and "array" in row and "path" in row:
            # This is an audio object, serialize it
            return serialize_audio_object(row)
        return {k: serialize_row(v) for k, v in row.items()}
    elif isinstance(row, list):
        return [serialize_row(v) for v in row]
    elif isinstance(row, PILImage.Image):
        buffered = BytesIO()
        row.save(buffered, format="JPEG")
        img_str = base64.b64encode(buffered.getvalue()).decode("utf-8")
        return f"data:image/jpeg;base64,{img_str}"
    elif isinstance(row, np.ndarray):
        # Handle standalone numpy arrays (could be audio)
        return serialize_audio_array(row)
    else:
        return row


def serialize_audio_object(audio_obj):
    """Serialize an audio object to a format suitable for frontend display."""
    audio_data = audio_obj
    array = audio_data["array"]
    sampling_rate = audio_data["sampling_rate"]
    path = audio_data.get("path", "unknown")

    # Convert numpy array to WAV format
    wav_data = convert_audio_array_to_wav(array, sampling_rate)

    # Create base64 data URL
    wav_b64 = base64.b64encode(wav_data).decode("utf-8")
    audio_data_url = f"data:audio/wav;base64,{wav_b64}"

    # Calculate duration
    duration = len(array) / sampling_rate if sampling_rate > 0 else 0

    return {
        "audio_data_url": audio_data_url,
        "metadata": {
            "path": path,
            "sampling_rate": sampling_rate,
            "duration": round(duration, 2),
            "samples": len(array),
            "format": "wav",
        },
    }


def serialize_audio_array(array):
    """Serialize a standalone numpy audio array."""
    # Assume 16kHz sampling rate for standalone arrays
    sampling_rate = 16000
    wav_data = convert_audio_array_to_wav(array, sampling_rate)
    wav_b64 = base64.b64encode(wav_data).decode("utf-8")
    audio_data_url = f"data:audio/wav;base64,{wav_b64}"

    duration = len(array) / sampling_rate if sampling_rate > 0 else 0

    return {
        "audio_data_url": audio_data_url,
        "metadata": {
            "sampling_rate": sampling_rate,
            "duration": round(duration, 2),
            "samples": len(array),
            "format": "wav",
        },
    }


def convert_audio_array_to_wav(array, sampling_rate):
    """Convert a numpy audio array to WAV format bytes."""
    # Normalize audio to 16-bit range
    if array.dtype != np.int16:
        # Convert to float if not already
        if array.dtype != np.float32 and array.dtype != np.float64:
            array = array.astype(np.float32)

        # Normalize to [-1, 1] range
        if array.max() > 1.0 or array.min() < -1.0:
            array = array / max(abs(array.max()), abs(array.min()))

        # Convert to 16-bit integers
        array = (array * 32767).astype(np.int16)

    # Create WAV file in memory
    wav_buffer = BytesIO()
    with wave.open(wav_buffer, "wb") as wav_file:
        wav_file.setnchannels(1)  # Mono
        wav_file.setsampwidth(2)  # 16-bit
        wav_file.setframerate(sampling_rate)
        wav_file.writeframes(array.tobytes())

    return wav_buffer.getvalue()


async def load_and_slice_dataset(dataset_id: str, offset: int, limit: int):
    try:
        d = dataset_service.get(dataset_id).get_metadata()
    except FileNotFoundError:
        d = None
    dataset_len = 0
    result = {}
    # This means it is a custom dataset the user uploaded
    if d and d.get("location") == "local":
        try:
<<<<<<< HEAD
            dataset_dir = dirs.dataset_dir_by_id(dataset_id)
            dataset = load_local_dataset(dataset_dir)
=======
            dataset = dataset_service_module.load_local_dataset(dirs.dataset_dir_by_id(dataset_id))
>>>>>>> 6314cea7
        except Exception as e:
            logging.error(f"Error loading dataset: {type(e).__name__}: {e}")
            return {"status": "error", "message": "An internal error has occurred."}
        dataset_len = len(dataset["train"])
        result["columns"] = dataset["train"][offset : min(offset + limit, dataset_len)]
    else:
        dataset_config = (d.get("json_data") or {}).get("dataset_config", None) if d else None
        config_name = (d.get("json_data") or {}).get("config_name", None) if d else None
        if dataset_config is not None:
            dataset = load_dataset(dataset_id, dataset_config, trust_remote_code=True)
        elif config_name is not None:
            dataset = load_dataset(path=dataset_id, name=config_name, trust_remote_code=True)
        else:
            dataset = load_dataset(dataset_id, trust_remote_code=True)
        dataset_len = len(dataset["train"])
        result["columns"] = dataset["train"][offset : min(offset + limit, dataset_len)]
    result["len"] = dataset_len
    return result, dataset_len


@router.get(
    "/preview_with_template",
    summary="Preview the contents of a dataset after applying a jinja template to it.",
    responses={
        200: {
            "model": SuccessResponse,
            "description": "Successful response. Data is a list of column names followed by data, which can be of any datatype.",
        },
        400: {"model": ErrorResponse},
    },
)
async def dataset_preview_with_template(
    dataset_id: str = Query(
        description="The ID of the dataset to preview. This can be a HuggingFace dataset ID or a local dataset ID."
    ),
    template: str = "",
    offset: int = Query(0, description="The starting index from where to fetch the data.", ge=0),
    limit: int = Query(10, description="The maximum number of data items to fetch.", ge=1, le=1000),
) -> Any:
    result, dataset_len = await load_and_slice_dataset(dataset_id, offset, limit)
    column_names = list(result["columns"].keys())

    jinja_template = sandboxed_jinja2_environment.from_string(template)

    rows = []
    # now iterate over all columns and rows, do not use offset or len because we've already
    # sliced the dataset
    for i in range(0, len(result["columns"][column_names[0]])):
        row = {}
        row["__index__"] = i + offset
        for key in result["columns"].keys():
            row[key] = serialize_row(result["columns"][key][i])

        # Apply the template to a new key in row called __formatted__
        row["__formatted__"] = jinja_template.render(row)
        # row['__template__'] = template
        rows.append(row)

    return {
        "status": "success",
        "data": {"columns": column_names, "rows": rows, "len": dataset_len, "offset": offset, "limit": limit},
    }


@router.get(
    "/preview_with_chat_template",
    summary="Preview the contents of a dataset after applying a jinja chat template to it.",
    responses={
        200: {
            "model": SuccessResponse,
            "description": "Successful response. Data is a list of column names followed by data, which can be of any datatype.",
        },
        400: {"model": ErrorResponse},
    },
)
async def dataset_preview_with_chat_template(
    model_name: str = Query(...),
    chat_column: str = Query(...),
    dataset_id: str = Query(
        description="The ID of the dataset to preview. This can be a HuggingFace dataset ID or a local dataset ID."
    ),
    template: str = "",
    offset: int = Query(0, description="The starting index from where to fetch the data.", ge=0),
    limit: int = Query(10, description="The maximum number of data items to fetch.", ge=1, le=1000),
) -> Any:
    result, dataset_len = await load_and_slice_dataset(dataset_id, offset, limit)
    column_names = list(result["columns"].keys())

    tokenizer = AutoTokenizer.from_pretrained(model_name, trust_remote_code=True)

    rows = []
    # now iterate over all columns and rows, do not use offset or len because we've already
    # sliced the dataset
    for i in range(0, len(result["columns"][column_names[0]])):
        row = {}
        row["__index__"] = i + offset
        for key in result["columns"].keys():
            row[key] = serialize_row(result["columns"][key][i])

        try:
            row["__formatted__"] = tokenizer.apply_chat_template(
                row[chat_column],
                tokenize=False,
            )
        except Exception:
            return {
                "status": "error",
                "message": (
                    f"Chat template could not be applied.\nThe selected column '{chat_column}' "
                    "must contain a list of dictionaries with 'role' and 'content' keys. \n"
                    f"Example: [{{'role': 'user', 'content': 'Hi'}}]."
                ),
            }
        rows.append(row)

    return {
        "status": "success",
        "data": {"columns": column_names, "rows": rows, "len": dataset_len, "offset": offset, "limit": limit},
    }


@router.get(
    "/edit_with_template",
    summary="Preview and edit dataset with template, loading from metadata files and local images.",
)
async def dataset_edit_with_template(
    dataset_id: str = Query(..., description="Dataset ID"),
    template: str = Query("", description="Optional Jinja template"),
    offset: int = Query(0, ge=0, description="Starting index"),
    limit: int = Query(10, ge=1, le=1000, description="Max items to fetch"),
):
    dataset_dir = dirs.dataset_dir_by_id(slugify(dataset_id))
    if not storage.exists(dataset_dir):
        return {"status": "error", "message": "Dataset directory not found"}

    rows = []
    index = 0

    for root, _, files in storage.walk(dataset_dir):
        for file in files:
            if file.lower().endswith((".json", ".jsonl", ".csv")):
                # Convert root to string for storage.open
                metadata_path = storage.join(root, file)
                try:
                    if file.endswith(".jsonl"):
                        with storage.open(metadata_path, "r", encoding="utf-8") as f:
                            data = [json.loads(line) for line in f]
                    elif file.endswith(".json"):
                        with storage.open(metadata_path, "r", encoding="utf-8") as f:
                            data = json.load(f)
                            if isinstance(data, dict):
                                data = [data]
                    elif file.endswith(".csv"):
                        with storage.open(metadata_path, "r", encoding="utf-8") as f:
                            reader = csv.DictReader(f)
                            data = [row for row in reader]
                    else:
                        continue
                except Exception as e:
                    logging.error(f"Failed to read metadata from {metadata_path}: {e}")
                    return {"status": "error", "message": "Failed to read metadata file!"}

                for entry in data:
                    split = entry.get("split")
                    if not split:
                        # Parse path parts from storage URI
                        path_parts = storage.join(root, "").rstrip("/").split("/")
                        split = next(
                            (part for part in reversed(path_parts) if part.lower() in ("train", "test", "valid")),
                            "train",
                        )

                    image_rel_path = entry.get("file_name")
                    if not image_rel_path:
                        continue

                    # For images, we still need to use local paths with PIL
                    image_path = storage.join(root, image_rel_path)
                    if not image_path.startswith(str(dataset_dir)):
                        continue

                    # Use storage.exists for check, but PIL.open for actual image reading
                    if not storage.exists(image_path):
                        log(f"Image not found: {image_path}")
                        continue

                    try:
                        # For PIL, we need a local file, not a storage URI
                        # Download to temp if needed or use PIL directly with storage
                        with storage.open(image_path, "rb") as f:
                            img_bytes = f.read()
                        img = PILImage.open(BytesIO(img_bytes))
                        buffer = BytesIO()
                        img.save(buffer, format="JPEG")
                        encoded_img = base64.b64encode(buffer.getvalue()).decode("utf-8")
                        image_data_url = f"data:image/jpeg;base64,{encoded_img}"
                        img.close()
                    except Exception as e:
                        logging.error(f"Failed to process image {image_path}: {e}")
                        return {"status": "error", "message": "Failed to process images!"}

                    row = dict(entry)  # Start with all metadata fields
                    row["file_name"] = str(image_rel_path)
                    row["split"] = split
                    row["image"] = image_data_url

                    if template:
                        try:
                            jinja_template = sandboxed_jinja2_environment.from_string(template)
                            row["__formatted__"] = jinja_template.render(row)
                        except Exception as e:
                            row["__formatted__"] = f"Template Error: {e}"

                    rows.append(row)
                    index += 1

                    if len(rows) >= offset + limit:
                        break
        if len(rows) >= offset + limit:
            break

    paginated_rows = rows[offset : offset + limit]
    column_names = list(paginated_rows[0].keys()) if paginated_rows else []

    return {
        "status": "success",
        "data": {
            "columns": column_names,
            "rows": paginated_rows,
            "len": len(rows),
            "offset": offset,
            "limit": limit,
        },
    }


@router.post(
    "/save_metadata",
    summary="Save edited metadata and create a new dataset with reorganized files and updated metadata.",
)
async def save_metadata(dataset_id: str, new_dataset_id: str, file: UploadFile):
    old_dataset_dir = dirs.dataset_dir_by_id(slugify(dataset_id))
    if not storage.exists(old_dataset_dir):
        return {"status": "error", "message": "Source dataset not found"}

    new_dataset_id = slugify(new_dataset_id)
    new_dataset_dir = dirs.dataset_dir_by_id(new_dataset_id)

    if storage.exists(new_dataset_dir):
        return {"status": "error", "message": "New dataset already exists"}

    storage.makedirs(new_dataset_dir, exist_ok=True)

    # Read updates
    updates_raw = await file.read()
    try:
        updates = json.loads(updates_raw.decode("utf-8"))
    except Exception as e:
        logging.error(f"Invalid JSON file: {e}")
        return {"status": "error", "message": "Invalid JSON file!"}

    # Scan source metadata
    source_map = {}
    for root, _, files in storage.walk(old_dataset_dir):
        for f in files:
            if f.lower().endswith((".json", ".jsonl", ".csv")):
                metadata_path = storage.join(root, f)
                try:
                    if f.endswith(".jsonl"):
                        with storage.open(metadata_path, "r", encoding="utf-8") as meta_file:
                            data = [json.loads(line) for line in meta_file]
                    elif f.endswith(".json"):
                        with storage.open(metadata_path, "r", encoding="utf-8") as meta_file:
                            data = json.load(meta_file)
                            if isinstance(data, dict):
                                data = [data]
                    elif f.endswith(".csv"):
                        with storage.open(metadata_path, "r", encoding="utf-8") as meta_file:
                            reader = csv.DictReader(meta_file)
                            data = [row for row in reader]
                    else:
                        continue

                    for entry in data:
                        file_name = entry.get("file_name")
                        if not file_name:
                            continue
                        split = entry.get("split")
                        if not split:
                            path_parts = storage.join(root, "").rstrip("/").split("/")
                            split = next(
                                (p for p in reversed(path_parts) if p.lower() in ("train", "test", "valid")), "train"
                            )
                        label = entry.get("label", "")
                        key = file_name
                        source_map[key] = {
                            "file_name": file_name,
                            "split": split,
                            "label": label,
                            "metadata_root": root,
                        }
                except Exception as e:
                    logging.error(f"Error reading metadata {metadata_path}: {e}")
                    return {"status": "error", "message": "Failed to read metadata!"}

    metadata_accumulator = {}
    all_columns = set()

    for row in updates:
        file_name = row.get("file_name")
        final_split = row.get("split", "")
        final_label = row.get("label", "")
        if final_split not in ["train", "test", "valid"]:
            final_split = "train"

        source_info = source_map.get(file_name)
        if not source_info:
            log(f"Warning: Source info not found for {file_name}, skipping")
            continue

        source_path = storage.join(source_info["metadata_root"], file_name)
        if not storage.exists(source_path):
            log(f"Warning: Source image file not found {source_path}, skipping")
            continue

        if final_label == "":
            dest_folder = storage.join(new_dataset_dir, final_split)
        else:
            dest_folder = storage.join(new_dataset_dir, final_split, final_label)
        storage.makedirs(dest_folder, exist_ok=True)
        # Get just the filename for dest
        file_basename = Path(file_name).name
        dest_path = storage.join(dest_folder, file_basename)

        try:
            storage.copy_file(source_path, dest_path)
        except Exception as e:
            logging.error(f"Failed to copy {source_path} to {dest_path}: {e}")
            return {"status": "error", "message": "Failed to copy from source to destination"}

        # Prepare metadata entry
        metadata_entry = {}
        for k, v in row.items():
            if k in {"__index__", "__formatted__", "split"}:
                continue
            if k == "file_name":
                metadata_entry[k] = Path(file_name).name
                all_columns.add("file_name")
            elif v not in [None, "", [], {}]:
                metadata_entry[k] = v
                all_columns.add(k)

        key = (final_split, final_label)
        metadata_accumulator.setdefault(key, []).append(metadata_entry)

    for (split, label), entries in metadata_accumulator.items():
        folder = storage.join(new_dataset_dir, split, label)
        metadata_file = storage.join(folder, "metadata.jsonl")
        try:
            with storage.open(metadata_file, "w", encoding="utf-8") as f:
                for entry in entries:
                    full_entry = {col: entry.get(col, "") for col in all_columns}
                    f.write(json.dumps(full_entry) + "\n")
        except Exception as e:
            logging.error(f"Failed to write metadata file {metadata_file}: {e}")
            return {"status": "error", "message": "Failed to write metadata file!"}

    result = await dataset_new(dataset_id=new_dataset_id, generated=False)
    if result.get("status") != "success":
        return {"status": "error", "message": "Failed to register new dataset"}

    return {
        "status": "success",
        "message": f"Dataset '{new_dataset_id}' created with updated metadata and files",
        "dataset_id": new_dataset_id,
    }


@router.get("/download", summary="Download a dataset from the HuggingFace Hub to the LLMLab server.")
async def dataset_download(dataset_id: str, config_name: str = None):
    # Ensure we don't already have this dataset in filesystem store
    try:
        _ = dataset_service.get(dataset_id)
        return {"status": "error", "message": f"A dataset with the name {dataset_id} already exists"}
    except FileNotFoundError:
        pass

    # Try to get the dataset info from the gallery
    gallery = []
    json_data = {}
    gallery = galleries.get_data_gallery()
    for dataset in gallery:
        if dataset["huggingfacerepo"] == dataset_id:
            json_data = dataset

    try:
        dataset_config = json_data.get("dataset_config", None)
        config_name = json_data.get("config_name", config_name)
        if dataset_config is not None:
            ds_builder = load_dataset_builder(dataset_id, dataset_config, trust_remote_code=True)
        elif config_name is not None:
            ds_builder = load_dataset_builder(path=dataset_id, name=config_name, trust_remote_code=True)
        else:
            ds_builder = load_dataset_builder(dataset_id, trust_remote_code=True)
        log(f"Dataset builder loaded for dataset_id: {dataset_id}")

    except ValueError as e:
        log(f"ValueError occurred: {type(e).__name__}: {e}")
        if "Config name is missing" in str(e):
            return {"status": "error", "message": "Please enter the folder_name of the dataset from huggingface"}
        else:
            return {"status": "error", "message": "An internal error has occurred!"}

    except DatasetNotFoundError as e:
        log(f"DatasetNotFoundError occurred: {e}")
        return {
            "status": "error",
            "message": f"Dataset '{dataset_id}' not found or is private. Please check the dataset ID.",
        }

    except Exception as e:
        log(f"Exception occurred: {type(e).__name__}: {e}")
        return {"status": "error", "message": "An internal error has occurred!"}

    dataset_size = ds_builder.info.download_size
    if not dataset_size:
        dataset_size = -1

    if json_data == {}:
        json_data = {
            "name": ds_builder.info.dataset_name,
            "huggingfacerepo": dataset_id,
            "config_name": config_name,
            "description": ds_builder.info.description,
            "dataset_size": dataset_size,
            "citation": ds_builder.info.citation,
            "homepage": ds_builder.info.homepage,
            "license": ds_builder.info.license,
            "version": str(ds_builder.info.version),
        }

    # Create filesystem metadata
    try:
        try:
            sdk_ds = dataset_service.get(dataset_id)
        except FileNotFoundError:
            sdk_ds = dataset_service.create(dataset_id)
        sdk_ds.set_metadata(
            location="huggingfacehub",
            description=ds_builder.info.description or "",
            size=dataset_size,
            json_data=json_data,
        )
        log(f"Dataset created in filesystem for dataset_id: {dataset_id}")
    except Exception as e:
        logging.error(f"Failed to write dataset metadata to SDK store: {type(e).__name__}: {e}")

    # Download the dataset
    # Later on we can move this to a job
    async def load_dataset_thread(dataset_id, config_name=None):
        logFile = storage.open(get_global_log_path(), "a")
        flushLogFile = FlushFile(logFile)
        with contextlib.redirect_stdout(flushLogFile), contextlib.redirect_stderr(flushLogFile):
            try:
                if config_name is not None:
                    dataset = load_dataset(path=dataset_id, name=config_name, trust_remote_code=True)
                else:
                    dataset = load_dataset(dataset_id, trust_remote_code=True)
                print(f"Dataset downloaded for dataset_id: {dataset_id}")
                return dataset

            except ValueError as e:
                error_msg = f"{type(e).__name__}: {e}"
                print(error_msg)
                raise ValueError(e)

            except Exception as e:
                error_msg = f"{type(e).__name__}: {e}"
                print(error_msg)
                raise

    try:
        dataset = await load_dataset_thread(dataset_id, config_name)

    except ValueError as e:
        log(f"Exception occurred while downloading dataset: {type(e).__name__}: {e}")
        if "Config name is missing" in str(e):
            return {"status": "error", "message": "Please enter the folder_name of the dataset from huggingface"}
        else:
            return {"status": "error", "message": "An internal error has occurred!"}

    except Exception as e:
        log(f"Exception occurred while downloading dataset: {type(e).__name__}: {e}")
        return {"status": "error", "message": "An internal error has occurred!"}

    return {"status": "success"}


@router.get("/list", summary="List available datasets.")
async def dataset_list(generated: bool = True):
    # Filesystem-only list
    try:
        merged_list = dataset_service.list_all()
    except Exception:
        merged_list = []

    if generated:
        return merged_list

    final_list = []
    for entry in merged_list:
        entry_json_data = entry.get("json_data", "{}")
        if not isinstance(entry_json_data, dict):
            try:
                json_data = json.loads(entry_json_data)
            except Exception:
                json_data = {}
        else:
            json_data = entry.get("json_data", {})
        if not generated and not json_data.get("generated", False):
            final_list.append(entry)

    return final_list


@router.get("/generated_datasets_list", summary="List available generated datasets.")
async def generated_datasets_list():
    try:
        merged_list = dataset_service.list_all()
    except Exception:
        merged_list = []
    result = []
    for entry in merged_list:
        entry_json_data = entry.get("json_data", {})
        if not isinstance(entry_json_data, dict):
            try:
                entry_json_data = json.loads(entry_json_data)
            except Exception:
                entry_json_data = {}
        if entry_json_data.get("generated", False):
            result.append(entry)
    return result


@router.get("/new", summary="Create a new dataset.")
async def dataset_new(dataset_id: str, generated: bool = False):
    dataset_id = slugify(dataset_id)

    # Check to make sure we don't have a dataset with this name (filesystem)
    try:
        _ = dataset_service.get(dataset_id)
        return {"status": "error", "message": f"A dataset with the name {dataset_id} already exists"}
    except FileNotFoundError:
        pass

    # Now make a directory that maps to the above dataset_id
    # Check if the directory already exists
    dataset_path = dirs.dataset_dir_by_id(dataset_id)
    if not storage.exists(dataset_path):
        storage.makedirs(dataset_path, exist_ok=True)
    # Create filesystem metadata
    try:
        ds = dataset_service.create(dataset_id)
        ds.set_metadata(
            location="local",
            description="",
            size=-1,
            json_data={"generated": True} if generated else {},
        )
    except Exception as e:
        logging.error(f"Failed to write dataset metadata to SDK store: {type(e).__name__}: {e}")
    return {"status": "success", "dataset_id": dataset_id}


@router.get("/delete", summary="Delete a dataset.")
async def dataset_delete(dataset_id: str):
    dataset_id = secure_filename(dataset_id)
    # delete directory and contents. ignore_errors because we don't care if the directory doesn't exist
    storage.rm_tree(dirs.dataset_dir_by_id(dataset_id))
    return {"status": "success"}


@router.post("/fileupload", summary="Upload the contents of a dataset.")
async def create_upload_file(dataset_id: str, files: list[UploadFile]):
    dataset_id = slugify(dataset_id)
    uploaded_filenames = []
    
    for file in files:
        print("uploading filename is: " + str(file.filename))

        # # ensure filename is in the format <something>_train.jsonl or <something>_eval.jsonl
        # if not re.match(r"^.+_(train|eval).jsonl$", str(file.filename)):
        #     raise HTTPException(
        #         status_code=403, detail=f"The filenames must be named EXACTLY: {dataset_id}_train.jsonl and {dataset_id}_eval.jsonl")

        # ensure the filename is exactly {dataset_id}_train.jsonl or {dataset_id}_eval.jsonl

        # if not re.match(rf"^{dataset_id}_(train|eval).jsonl$", str(file.filename)):
        #     raise HTTPException(
        #         status_code=403, detail=f"The filenames must be named EXACTLY: {dataset_id}_train.jsonl and {dataset_id}_eval.jsonl")

        try:
            content = await file.read()
            target_path = storage.join(dirs.dataset_dir_by_id(dataset_id), str(file.filename))
            # aiofiles doesn't support URIs, so we need to use storage.open instead
            storage.makedirs(storage.join(dirs.dataset_dir_by_id(dataset_id)), exist_ok=True)
            with storage.open(target_path, "wb") as out_file:
                out_file.write(content)
            uploaded_filenames.append(str(file.filename))
        except Exception:
            raise HTTPException(status_code=403, detail="There was a problem uploading the file")

    # Update dataset metadata with uploaded files
    if uploaded_filenames:
        try:
            ds = dataset_service.get(dataset_id)
            current_data = ds.get_metadata()
            json_data = current_data.get("json_data", {})
            # Add files list if not present or merge with existing
            existing_files = json_data.get("files", [])
            if isinstance(existing_files, list):
                all_files = list(set(existing_files + uploaded_filenames))
            else:
                all_files = uploaded_filenames
            json_data["files"] = all_files
            ds.set_metadata(json_data=json_data)
        except Exception as e:
            logging.error(f"Failed to update dataset metadata with files: {type(e).__name__}: {e}")

    return {"status": "success"}


class FlushFile:
    def __init__(self, file):
        self.file = file

    def write(self, data):
        self.file.write(data)
        self.file.flush()

    def flush(self):
        self.file.flush()<|MERGE_RESOLUTION|>--- conflicted
+++ resolved
@@ -47,37 +47,6 @@
         f.write(msg + "\n")
 
 
-def load_local_dataset(dataset_dir, data_files=None, streaming=False):
-    """
-    Load a local dataset, excluding index.json from the data files
-    """
-    # Get all files in directory, excluding index.json and other metadata files
-    if data_files is None:
-        try:
-            all_entries = storage.ls(dataset_dir, detail=False)
-            data_files = []
-            for entry in all_entries:
-                filename = entry.rstrip("/").split("/")[-1]
-                # Exclude index.json and any other metadata/hidden files
-                if filename not in ["index.json"] and storage.isfile(entry):
-                    data_files.append(filename)
-        except Exception:
-            data_files = []
-    
-    if data_files:
-        # Build full paths for data_files
-        data_file_paths = [storage.join(dataset_dir, f) for f in data_files]
-        # Let datasets autodetect format
-        return load_dataset(path=dataset_dir, data_files=data_file_paths, streaming=streaming)
-    else:
-        # No files found, use automatic detection (will likely fail)
-        return load_dataset(path=dataset_dir, streaming=streaming)
-
-
-# logging.basicConfig(filename=GLOBAL_LOG_PATH, level=logging.INFO,
-#                     format='%(asctime)s - %(levelname)s - %(message)s')
-
-
 router = APIRouter(prefix="/data", tags=["datasets"])
 
 # Get list of datasets that we have in our hardcoded gallery
@@ -131,13 +100,7 @@
     # This means it is a custom dataset the user uploaded
     if d.get("location") == "local":
         try:
-<<<<<<< HEAD
-            # Let load_local_dataset auto-detect files (it will exclude index.json)
-            dataset_dir = dirs.dataset_dir_by_id(dataset_id)
-            dataset = load_local_dataset(dataset_dir)
-=======
             dataset = dataset_service_module.load_local_dataset(dirs.dataset_dir_by_id(dataset_id))
->>>>>>> 6314cea7
         except EmptyDatasetError:
             return {"status": "error", "message": "The dataset is empty."}
         split = list(dataset.keys())[0]
@@ -213,12 +176,7 @@
 
     try:
         if d.get("location") == "local":
-<<<<<<< HEAD
-            dataset_dir = dirs.dataset_dir_by_id(dataset_id)
-            dataset = load_local_dataset(dataset_dir, streaming=streaming)
-=======
             dataset = dataset_service_module.load_local_dataset(dirs.dataset_dir_by_id(dataset_id), streaming=streaming)
->>>>>>> 6314cea7
         else:
             dataset_config = (d.get("json_data") or {}).get("dataset_config", None)
             config_name = (d.get("json_data") or {}).get("config_name", None)
@@ -369,12 +327,7 @@
     # This means it is a custom dataset the user uploaded
     if d and d.get("location") == "local":
         try:
-<<<<<<< HEAD
-            dataset_dir = dirs.dataset_dir_by_id(dataset_id)
-            dataset = load_local_dataset(dataset_dir)
-=======
             dataset = dataset_service_module.load_local_dataset(dirs.dataset_dir_by_id(dataset_id))
->>>>>>> 6314cea7
         except Exception as e:
             logging.error(f"Error loading dataset: {type(e).__name__}: {e}")
             return {"status": "error", "message": "An internal error has occurred."}
