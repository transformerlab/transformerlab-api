import json
import asyncio
import shutil
import datetime
import dateutil.relativedelta
from typing import Annotated
import transformerlab.db.db as db
import transformerlab.db.jobs as db_jobs
from fastapi import APIRouter, Body
from fastchat.model.model_adapter import get_conversation_template
from huggingface_hub import snapshot_download, create_repo, upload_folder, HfApi, list_repo_tree
from huggingface_hub import ModelCard, ModelCardData
from huggingface_hub.utils import HfHubHTTPError, GatedRepoError, EntryNotFoundError
from transformers import AutoTokenizer


import os
from pathlib import Path
import logging

from transformerlab.shared import shared
from transformerlab.shared import galleries

from transformerlab.models import model_helper
from transformerlab.models import basemodel
from transformerlab.models import huggingfacemodel
from transformerlab.models import filesystemmodel
from transformerlab.services.job_service import job_update_status
from lab.dirs import get_workspace_dir
from lab import dirs as lab_dirs
from transformerlab.shared import dirs
from lab.model import Model as ModelService

from werkzeug.utils import secure_filename

logging.basicConfig(level=logging.ERROR)

router = APIRouter(tags=["model"])


def get_model_dir(model_id: str):
    """
    Helper function gets the directory for a model ID
    model_id may be in Hugging Face format
    """
    model_id_without_author = model_id.split("/")[-1]
    return os.path.join(lab_dirs.MODELS_DIR, model_id_without_author)


def get_current_org_id() -> str | None:
    """
    Resolve the current organization id from workspace path when multitenant is enabled.
    Returns None if multitenancy is disabled or org id cannot be determined.
    """
    try:
        if os.getenv("TFL_MULTITENANT") == "true":
            from lab.dirs import get_workspace_dir

            ws = get_workspace_dir()
            if "/orgs/" in ws:
                return ws.split("/orgs/")[-1].split("/")[0]
    except Exception:
        pass
    return None


def get_model_details_from_gallery(model_id: str):
    """
    Given a model ID this returns the associated data from the model gallery file.
    Returns None if no such value found.
    """
    gallery = galleries.get_models_gallery()

    result = None

    for model in gallery:
        if model["uniqueID"] == model_id or model["huggingface_repo"] == model_id:
            result = model
            break

    return result


@router.get("/healthz")  # TODO: why isn't this /model/helathz?
async def healthz():
    return {"message": "OK"}


@router.get("/model/gallery")
async def model_gallery_list_all():
    gallery = galleries.get_models_gallery()

    # Get a list of local models to determine what has been downloaded already
    local_models = await model_helper.list_installed_models()
    local_model_names = set(model["model_id"] for model in local_models)

    # Set a date one month in the past to identify "new" models
    one_month_ago = datetime.date.today() + dateutil.relativedelta.relativedelta(months=-1)
    new_model_cutoff_date = one_month_ago.strftime("%Y-%m-%d")

    # Iterate through models and add any values needed in result
    for model in gallery:
        # Mark which models have been downloaded already by checking for uniqueID
        model["downloaded"] = True if model["uniqueID"] in local_model_names else False

        # Application filters on archived flag. If none set then set to false
        if "archived" not in model:
            model["archived"] = False

        # If no added date then set to a default
        if "added" not in model:
            model["added"] = "2024-02-01"

        # Application uses the new flag to decide whether to display a badge
        # TODO: Probably shouldn't be doing > string comparison for dates
        model["new"] = True if (model["added"] > new_model_cutoff_date) else False

    return gallery


@router.get("/model/model_groups_list", summary="Returns the grouped model gallery from model-group-gallery.json.")
async def model_groups_list_all():
    gallery = galleries.get_model_groups_gallery()

    # Get list of locally installed models
    local_models = await model_helper.list_installed_models()
    local_model_names = set(model["model_id"] for model in local_models)

    # Define what counts as a “new” model
    one_month_ago = datetime.date.today() + dateutil.relativedelta.relativedelta(months=-1)
    new_model_cutoff_date = one_month_ago.strftime("%Y-%m-%d")

    for group in gallery:
        if "models" not in group:
            continue

        # Iterate through models and add any values needed in result
        for model in group["models"]:
            # Mark which models have been downloaded already by checking for uniqueID
            model["downloaded"] = True if model["uniqueID"] in local_model_names else False

            # Application filters on archived flag. If none set then set to false
            if "archived" not in model:
                model["archived"] = False

            # If no added date then set to a default
            if "added" not in model:
                model["added"] = "2024-02-01"

            # Application uses the new flag to decide whether to display a badge
            # TODO: Probably shouldn't be doing > string comparison for dates
            model["new"] = True if (model["added"] > new_model_cutoff_date) else False

    return gallery


@router.get("/model/gallery/sizes")
async def model_gallery_update_sizes():
    """
    TEMP INTERNAL TOOL
    Calculates updated sizes for all models in the gallery and prints.
    """

    gallery = await model_gallery_list_all()

    # Iterate through models and calculate updated model size
    for model in gallery:
        gallery_size = model.get("size_of_model_in_mb", "unknown")
        try:
            default_allow_patterns = [
                "*.json",
                "*.safetensors",
                "*.py",
                "tokenizer.model",
                "*.tiktoken",
                "*.npz",
                "*.bin",
            ]
            download_size = huggingfacemodel.get_huggingface_download_size(
                model["uniqueID"], model.get("allow_patterns", default_allow_patterns)
            )
        except Exception as e:
            download_size = -1
            print(e)
        try:
            total_size = huggingfacemodel.get_huggingface_download_size(model["uniqueID"], [])
        except Exception:
            total_size = -1
        print(model["uniqueID"])
        print("Gallery size:", gallery_size)
        print("Calculated size:", download_size / (1024 * 1024))
        print("Total size:", total_size / (1024 * 1024))
        print("--")

        if download_size > 0:
            model["size_of_model_in_mb"] = download_size / (1024 * 1024)

    return gallery


@router.get("/model/gallery/{model_id}")
async def model_gallery(model_id: str):
    # convert "~~~"" in string to "/":
    model_id = model_id.replace("~~~", "/")

    return get_model_details_from_gallery(model_id)


# Should this be a POST request?


@router.get("/model/upload_to_huggingface", summary="Given a model ID, upload it to Hugging Face.")
async def upload_model_to_huggingface(
    model_id: str, model_name: str = "transformerlab-model", organization_name: str = "", model_card_data: str = "{}"
):
    """
    Given a model ID, upload it to Hugging Face.
    """
    model_directory = get_model_dir(model_id)
    api = HfApi()
    try:
        # Using HF API to check user info and use it for the model creation
        user_info = api.whoami()
        username = user_info["name"]
        orgs = user_info["orgs"]
        if organization_name not in orgs and organization_name != "":
            return {
                "status": "error",
                "message": f"User {username} is not a member of organization {organization_name}",
            }
        elif organization_name in orgs and organization_name != "":
            username = organization_name
    except Exception as e:
        logging.error(f"Error getting Hugging Face user info: {e}")
        return {"status": "error", "message": "An internal error has occurred while getting Hugging Face user info."}
    repo_id = f"{username}/{model_name}"
    try:  # Checking if repo already exists.
        api.repo_info(repo_id)
        print(f"Repo {repo_id} already exists")
    except HfHubHTTPError as e:
        if e.response.status_code == 404:
            # Should we add a toggle for them to allow private repos?
            create_repo(repo_id)
        else:
            logging.error(f"Error creating Hugging Face repo: {e}")
            return {"status": "error", "message": "An internal error has occurred while creating Hugging Face repo."}

    # Upload regardless in case they want to make changes/add to to an existing repo.
    upload_folder(folder_path=model_directory, repo_id=repo_id)
    # If they added basic model card data, add it to the model card.
    if model_card_data != "{}":
        model_card_data = json.loads(model_card_data)
        card_data = ModelCardData(**model_card_data)
        content = f"""
        ---
        {card_data.to_yaml()}
        ---

        # My Model Card

        This model created by [@{username}]
        """
        card = ModelCard(content)
        card.push_to_hub(repo_id)

    return {"status": "success", "message": "Model uploaded to Hugging Face: {model_name}"}


@router.get("/model/local/{model_id}")
async def model_details_from_source(model_id: str):
    # convert "~~~"" in string to "/":
    model_id = model_id.replace("~~~", "/")

    # Try to get from huggingface first
    model = model_helper.get_model_by_source_id("huggingface", model_id)

    # If there is no model then try looking in the filesystem
    if not model:
        model = model_details_from_filesystem(model_id)

    return model


@router.get("/model/details/{model_id}")
async def model_details_from_filesystem(model_id: str):
    # convert "~~~"" in string to "/":
    model_id = model_id.replace("~~~", "/")

    # TODO: Refactor this code with models/list function
    # see if the model exists locally
    model_path = get_model_dir(model_id)
    if os.path.isdir(model_path):
        # Look for model information using SDK methods
        try:
            from lab.model import Model as ModelService
            model_service = ModelService(model_id)
            filedata = model_service.get_metadata()

            # Some models are a single file (possibly of many in a directory, e.g. GGUF)
            # For models that have model_filename set we should link directly to that specific file
            if "json_data" in filedata and filedata["json_data"]:
                return filedata["json_data"]

        except FileNotFoundError:
            # do nothing: file doesn't exist
            pass

    return {}


@router.get(path="/model/login_to_huggingface")
async def login_to_huggingface():
    from huggingface_hub import get_token, login

    token = await db.config_get("HuggingfaceUserAccessToken")

    saved_token_in_hf_cache = get_token()
    # print(f"Saved token in HF cache: {saved_token_in_hf_cache}")
    if saved_token_in_hf_cache:
        try:
            login(token=saved_token_in_hf_cache)
            return {"message": "OK"}
        except Exception:
            pass

    if token is None:
        return {"message": "HuggingfaceUserAccessToken not set"}

    # Note how login() works. When you login, huggingface_hub saves your token as a file to ~/.huggingface/token
    # and it is there forever, until you delete it. So you only need to login once and it
    # persists across sessions.
    # https://huggingface.co/docs/huggingface_hub/v0.19.3/en/package_reference/login#huggingface_hub.login

    try:
        login(token=token)
        return {"message": "OK"}
    except Exception:
        return {"message": "Login failed"}


@router.get(path="/model/login_to_wandb")
async def login_to_wandb():
    # TODO: Move all of these logins and their tests to another router outside 'model' to maintain clarity
    import wandb

    token = await db.config_get("WANDB_API_KEY")

    if token is None:
        return {"message": "WANDB_API not set"}
    try:
        wandb.login(key=token, force=True, relogin=True, verify=True)
        return {"message": "OK"}
    except Exception:
        return {"message": "Login failed"}


@router.get(path="/model/test_wandb_login")
def test_wandb_login():
    import netrc

    netrc_path = Path.home() / (".netrc" if os.name != "nt" else "_netrc")
    if netrc_path.exists():
        auth = netrc.netrc(netrc_path).authenticators("api.wandb.ai")
        if auth:
            return {"message": "OK"}
        else:
            print("No W&B API key entry found in the netrc file.")
            return {"message": "No W&B API key entry found in the netrc file."}
    else:
        print(f"Netrc file not found at {netrc_path}.")
        return {"message": "Netrc file not found at {netrc_path}."}


@router.get(path="/model/set_openai_api_key")
async def set_openai_api_key():
    token = await db.config_get("OPENAI_API_KEY")
    if not token or token == "":
        return {"message": "OPENAI_API_KEY not configured in database"}

    current_key = os.getenv("OPENAI_API_KEY")
    if current_key == token:
        return {"message": "OK"}

    os.environ["OPENAI_API_KEY"] = token
    return {"message": "OK"}


@router.get(path="/model/set_anthropic_api_key")
async def set_anthropic_api_key():
    token = await db.config_get("ANTHROPIC_API_KEY")
    if not token or token == "":
        return {"message": "ANTHROPIC_API_KEY not configured in database"}

    current_key = os.getenv("ANTHROPIC_API_KEY")
    if current_key == token:
        return {"message": "OK"}

    os.environ["ANTHROPIC_API_KEY"] = token
    return {"message": "OK"}


@router.get(path="/model/set_custom_api_key")
async def set_custom_api_key():
    token_str = await db.config_get("CUSTOM_MODEL_API_KEY")
    if not token_str or token_str == "":
        return {"message": "CUSTOM_MODEL_API_KEY not configured in database"}

    current_token = os.getenv("CUSTOM_MODEL_API_KEY")
    if current_token == token_str:
        return {"message": "OK"}

    os.environ["CUSTOM_MODEL_API_KEY"] = token_str
    return {"message": "OK"}


@router.get(path="/model/check_openai_api_key")
async def check_openai_api_key():
    # Check if the OPENAI_API_KEY is set
    if os.getenv("OPENAI_API_KEY") is None:
        return {"message": "OPENAI_API_KEY not set"}
    else:
        return {"message": "OK"}


@router.get(path="/model/check_anthropic_api_key")
async def check_anthropic_api_key():
    # Check if the ANTHROPIC_API_KEY is set
    if os.getenv("ANTHROPIC_API_KEY") is None:
        return {"message": "ANTHROPIC_API_KEY not set"}
    else:
        return {"message": "OK"}


@router.get(path="/model/check_custom_api_key")
async def check_custom_api_key():
    # Check if the CUSTOM_MODEL_API_KEY is set in the environment
    if os.getenv("CUSTOM_MODEL_API_KEY") is None:
        return {"message": "CUSTOM_MODEL_API_KEY not set"}
    else:
        return {"message": "OK"}


@router.get(path="/model/download_size")
def get_model_download_size(model_id: str, allow_patterns: list = []):
    try:
        download_size_in_bytes = huggingfacemodel.get_huggingface_download_size(model_id, allow_patterns)
    except Exception as e:
        logging.error(f"Error in get_model_download_size: {type(e).__name__}: {e}")
        return {"status": "error", "message": "An internal error has occurred."}

    return {"status": "success", "data": download_size_in_bytes}


async def download_huggingface_model(
    hugging_face_id: str,
    model_details: str = {},
    job_id: int | None = None,
    experiment_id: int = None,
    organization_id: str | None = None,
):
    """
    Tries to download a model with the id hugging_face_id
    model_details is the object created from the gallery json
        or a similarly-formatted object containing the fields:
        - name (display name)
        - size_of_model_in_mb (for progress meter)
        - huggingface_filename (for models with many files like GGUF)

    Returns an object with the following fields:
    - status: "success" or "error"
    - message: error message if status is "error"
    """
    if job_id is None:
        job_id = await db_jobs.job_create(
            type="DOWNLOAD_MODEL", status="STARTED", experiment_id=experiment_id, job_data="{}"
        )
    else:
        await db_jobs.job_update(job_id=job_id, type="DOWNLOAD_MODEL", status="STARTED", experiment_id=experiment_id)

    # try to figure out model details from model_details object
    # default is empty object so can't assume any of this exists
    name = model_details.get("name", hugging_face_id)
    model_size = str(model_details.get("size_of_model_in_mb", -1))
    hugging_face_filename = model_details.get("huggingface_filename", None)
    allow_patterns = model_details.get("allow_patterns", None)

    args = [
        f"{dirs.TFL_SOURCE_CODE_DIR}/transformerlab/shared/download_huggingface_model.py",
        "--model_name",
        hugging_face_id,
        "--job_id",
        str(job_id),
        "--total_size_of_model_in_mb",
        model_size,
    ]

    # Multitenant: pass workspace_dir explicitly so the script uses the correct org path
    try:
        if os.getenv("TFL_MULTITENANT") == "true" and organization_id:
            # Construct org-specific workspace path manually
            from lab.dirs import HOME_DIR

            workspace_dir = os.path.join(HOME_DIR, "orgs", organization_id, "workspace")
            print(f"🔵 CONSTRUCTED ORG WORKSPACE: {workspace_dir}")
        else:
            # Use default workspace path
            workspace_dir = get_workspace_dir()
            print(f"🔵 DEFAULT WORKSPACE: {workspace_dir}")
        print(f"🔵 PASSING TO SUBPROCESS: --workspace_dir {workspace_dir}")
        args += ["--workspace_dir", workspace_dir]
    except Exception as e:
        print(f"🔵 ERROR CONSTRUCTING WORKSPACE: {e}")
        pass

    if hugging_face_filename is not None:
        args += ["--model_filename", hugging_face_filename]

    if isinstance(allow_patterns, list):
        allow_patterns_json = json.dumps(allow_patterns)
        args += ["--allow_patterns", allow_patterns_json]

    try:
        process = await shared.async_run_python_script_and_update_status(
            python_script=args, job_id=job_id, begin_string="Fetching"
        )
        exitcode = process.returncode

        if exitcode == 77:
            # This means we got a GatedRepoError
            # The user needs to agree to terms on HuggingFace to download
            job = await db_jobs.job_get(job_id)
            error_msg = None
            if job and job.get("job_data"):
                error_msg = job["job_data"].get("error_msg")
            await job_update_status(job_id, "UNAUTHORIZED", experiment_id=experiment_id, error_msg=error_msg)
            return {"status": "unauthorized", "message": error_msg}

        elif exitcode != 0:
            job = await db_jobs.job_get(job_id)
            error_msg = None
            if job and job.get("job_data"):
                error_msg = job["job_data"].get("error_msg")
            if not error_msg:
                error_msg = f"Exit code {exitcode}"
                await job_update_status(job_id, "FAILED", experiment_id=experiment_id, error_msg=error_msg)
            return {"status": "error", "message": error_msg}

    except Exception as e:
        error_msg = f"{type(e).__name__}: {e}"
        # Log the detailed error message
        print(error_msg)  # Replace with appropriate logging mechanism
        await job_update_status(
            job_id, "FAILED", experiment_id=experiment_id, error_msg="An internal error has occurred."
        )
        return {"status": "error", "message": "An internal error has occurred."}

    except asyncio.CancelledError:
        error_msg = "Download cancelled"
        await job_update_status(job_id, "CANCELLED", experiment_id=experiment_id, error_msg=error_msg)
        return {"status": "error", "message": error_msg}

    if hugging_face_filename is None:
        # only save to local filesystem if we are downloading the whole repo
        try:
            model_service = ModelService.create(hugging_face_id)
            model_service.set_metadata(
                model_id=hugging_face_id,
                name=name,
                json_data=model_details
            )
        except FileExistsError:
            # Model already exists, update it
            model_service = ModelService.get(hugging_face_id)
            model_service.set_metadata(
                model_id=hugging_face_id,
                name=name,
                json_data=model_details
            )

    return {"status": "success", "message": "success", "model": model_details, "job_id": job_id}


@router.get(path="/model/download_from_huggingface")
async def download_model_by_huggingface_id(model: str, job_id: int | None = None, experiment_id: int = None):
    """Takes a specific model string that must match huggingface ID to download
    This function will not be able to infer out description etc of the model
    since it is not in the gallery"""

    # Get model details from Hugging Face
    # If None then that means either the model doesn't exist
    # Or we don't have proper Hugging Face authentication setup
    try:
        model_details = await huggingfacemodel.get_model_details_from_huggingface(model)
    except GatedRepoError:
        error_msg = f"{model} is a gated model. \
To continue downloading, you need to enter a valid \
Hugging Face token on the settings page, \
and you must agree to the terms \
on the model's Huggingface page."
        # Log the detailed error message
        print(error_msg)  # Replace with appropriate logging mechanism
        if job_id:
            await job_update_status(job_id, "UNAUTHORIZED", experiment_id=experiment_id, error_msg=error_msg)
        return {"status": "unauthorized", "message": error_msg}
    except Exception as e:
        error_msg = f"{type(e).__name__}: {e}"
        print(error_msg)
        if job_id:
            await job_update_status(job_id, "FAILED", experiment_id=experiment_id, error_msg=error_msg)
        return {"status": "error", "message": "An internal error has occurred."}

    if model_details is None:
        error_msg = f"Error reading config for model with ID {model}"
        if job_id:
            await job_update_status(job_id, "FAILED", experiment_id=experiment_id, error_msg=error_msg)
        return {"status": "error", "message": error_msg}

        # Check if this is a GGUF repository that requires file selection
    if model_details.get("requires_file_selection", False):
        available_files = model_details.get("available_gguf_files", [])
        return {
            "status": "requires_file_selection",
            "message": "This is a GGUF repository with multiple files. Please specify which file to download.",
            "model_id": model,
            "available_files": available_files,
            "model_details": model_details,
        }

    # --- Stable Diffusion detection and allow_patterns logic ---
    # If the model is a Stable Diffusion model, set allow_patterns for SD files
    sd_patterns = [
        "*.ckpt",
        "*.safetensors",
        "*.pt",
        "*.bin",
        "config.json",
        "model_index.json",
        "vocab.json",
        "merges.txt",
        "tokenizer.json",
        "*.yaml",
        "*.yml",
    ]
    is_sd = False
    # Heuristic: check tags or config for 'stable-diffusion' or 'diffusers' or common SD files
    tags = model_details.get("tags", [])
    if any("stable-diffusion" in t or "diffusers" in t for t in tags):
        is_sd = True
    # Or check for model_index.json or config.json with SD structure
    files = model_details.get("siblings", [])
    if any(f.get("rfilename", "").endswith("model_index.json") for f in files):
        is_sd = True
    # If detected, set allow_patterns
    if is_sd:
        model_details["allow_patterns"] = sd_patterns

    org_id = get_current_org_id()
    return await download_huggingface_model(model, model_details, job_id, experiment_id, org_id)


@router.get(path="/model/download_gguf_file")
async def download_gguf_file_from_repo(
    model: str,
    filename: str,
    job_id: int | None = None,
    experiment_id: int = None,
):
    """Download a specific GGUF file from a GGUF repository"""

    # First get the model details to validate this is a GGUF repo
    try:
        model_details = await huggingfacemodel.get_model_details_from_huggingface(model)
    except Exception as e:
        error_msg = f"Error accessing model repository: {type(e).__name__}: {e}"
        if job_id:
            await job_update_status(job_id, "FAILED", experiment_id=experiment_id, error_msg=error_msg)
        return {"status": "error", "message": error_msg}

    if model_details is None:
        error_msg = f"Error reading config for model with ID {model}"
        if job_id:
            await job_update_status(job_id, "FAILED", experiment_id=experiment_id, error_msg=error_msg)
        return {"status": "error", "message": error_msg}

    # Validate the requested filename exists in the repository
    available_files = model_details.get("available_gguf_files", [])
    if filename not in available_files:
        error_msg = f"File '{filename}' not found in repository. Available files: {available_files}"
        if job_id:
            await job_update_status(job_id, "FAILED", experiment_id=experiment_id, error_msg=error_msg)
        return {"status": "error", "message": error_msg}

    # Update model details for specific file download
    model_details["huggingface_filename"] = filename
    model_details["name"] = f"{model_details['name']} ({filename})"

    # Calculate size of specific file
    try:
        repo_tree = list_repo_tree(model, recursive=True)
        for file in repo_tree:
            if hasattr(file, "path") and file.path == filename:
                model_details["size_of_model_in_mb"] = file.size / (1024 * 1024)
                break
    except Exception:
        pass  # Use existing size if we can't get specific file size

    org_id = get_current_org_id()
    return await download_huggingface_model(model, model_details, job_id, experiment_id, org_id)


@router.get(path="/model/download_model_from_gallery")
async def download_model_from_gallery(gallery_id: str, job_id: int | None = None, experiment_id: int = None):
    """Provide a reference to a model in the gallery, and we will download it
    from huggingface

    You can manually specify a pre-created job_id if you want to track the progress of the download with
    a defined job_id provided by the API using /job/createId"""
    
    # Get model details from the gallery
    # If None then return an error
    gallery_entry = get_model_details_from_gallery(gallery_id)
    if gallery_entry is None:
        return {"status": "error", "message": "Model not found in gallery"}

    # Need to use huggingface repo to download - not always the same as uniqueID
    huggingface_id = gallery_entry.get("huggingface_repo", gallery_id)

    # Fetch pipeline_tag if not present in gallery_entry
    if "pipeline_tag" not in gallery_entry:
        # First try to get from filesystem
        try:
            model_service = ModelService.get(huggingface_id)
            model_data = model_service.get_metadata()
            if model_data and model_data.get("json_data") and "pipeline_tag" in model_data["json_data"]:
                gallery_entry["pipeline_tag"] = model_data["json_data"]["pipeline_tag"]
            else:
                    # If not in database, fetch from Hugging Face Hub
                    try:
                        api = HfApi()
                        model_info = api.model_info(huggingface_id)
                        gallery_entry["pipeline_tag"] = model_info.pipeline_tag
                    except Exception as e:
                        # Assume text generation if we can't get the tag
                        print(f"Error fetching pipeline tag for {huggingface_id}: {type(e).__name__}: {e}")
                        gallery_entry["pipeline_tag"] = "text-generation"
        except FileNotFoundError:
            # Model not found in filesystem, fetch from Hugging Face Hub
            try:
                api = HfApi()
                model_info = api.model_info(huggingface_id)
                gallery_entry["pipeline_tag"] = model_info.pipeline_tag
            except Exception as e:
                # Assume text generation if we can't get the tag
                print(f"Error fetching pipeline tag for {huggingface_id}: {type(e).__name__}: {e}")
                gallery_entry["pipeline_tag"] = "text-generation"

    org_id = get_current_org_id()
    return await download_huggingface_model(huggingface_id, gallery_entry, job_id, experiment_id, org_id)


@router.get("/model/get_conversation_template")
async def get_model_prompt_template(model: str):
    # Below we grab the conversation template from FastChat's model adapter
    # solution by passing in the model name
    return get_conversation_template(model)


@router.get("/model/list")
async def model_local_list(embedding=False):
    # the model list is a combination of downloaded hugging face models and locally generated models
    return await model_helper.list_installed_models(embedding)


@router.get("/model/provenance/{model_id}")
async def model_provenance(model_id: str):
    # Get the provenance of a model along with the jobs that created it and evals that were done on each model

    model_id = model_id.replace("~~~", "/")

    return await model_helper.list_model_provenance(model_id)


@router.get("/model/count_downloaded")
async def model_count_downloaded():
    # Currently used to determine if user has any downloaded models
    # Use filesystem instead of database
    models = ModelService.list_all()
    count = len(models)
    return {"status": "success", "data": count}


@router.get("/model/create")
async def model_local_create(id: str, name: str, json_data={}):
    # Use filesystem instead of database
    try:
        model_service = ModelService.create(id)
        model_service.set_metadata(
            model_id=id,
            name=name,
            json_data=json_data
        )
        return {"message": "model created"}
    except FileExistsError:
        return {"status": "error", "message": f"Model {id} already exists"}
    except Exception as e:
        print(f"Error creating model {id}: {e}")
        return {"status": "error", "message": "Failed to create model due to an internal error."}


@router.get("/model/delete")
async def model_local_delete(model_id: str, delete_from_cache: bool = False):
    # Try to delete from filesystem first using SDK
    try:
        model_service = ModelService.get(model_id)
        # Delete the entire directory
        model_dir = model_service.get_dir()
        if os.path.exists(model_dir):
            shutil.rmtree(model_dir)
            print(f"Deleted filesystem model: {model_id}")
    except FileNotFoundError:
        # Model not found in filesystem, continue with other deletion methods
        pass
    except Exception as e:
        print(f"Error deleting filesystem model {model_id}: {e}")

    # Also try the legacy method for backward compatibility
    root_models_dir = lab_dirs.MODELS_DIR

    
    # Sanitize and validate model_dir
    unsafe_model_dir = model_id.rsplit("/", 1)[-1]
    model_dir = os.path.normpath(unsafe_model_dir)
    candidate_index_file = os.path.join(root_models_dir, model_dir, "index.json")
    index_file = os.path.abspath(candidate_index_file)
    models_dir_abs = os.path.abspath(root_models_dir)

    if not index_file.startswith(models_dir_abs):
        print("ERROR: Invalid index file path")

    elif os.path.isfile(index_file):
        model_path = os.path.join(root_models_dir, model_dir)
        model_path = os.path.abspath(model_path)
        if not model_path.startswith(models_dir_abs):
            print("ERROR: Invalid directory structure")
        print(f"Deleteing {model_path}")
        shutil.rmtree(model_path)

    else:
        if delete_from_cache:
            # Delete from the huggingface cache
            try:
                huggingfacemodel.delete_model_from_hf_cache(model_id)
            except Exception as e:
                print(f"Error deleting model from HuggingFace cache: {e}")
                # return {"message": "Error deleting model from HuggingFace cache"}
        else:
            # If this is a hugging face model then delete from the database but leave in the cache
            print(
                f"Deleting model {model_id}. Note that this will not free up space because it remains in the HuggingFace cache."
            )
            print("If you want to delete the model from the HuggingFace cache, you must delete it from:")
            print("~/.cache/huggingface/hub/")

    return {"message": "model deleted"}



@router.post("/model/pefts")
async def model_gets_pefts(
    model_id: Annotated[str, Body()],
):
    workspace_dir = get_workspace_dir()
    model_id = secure_filename(model_id)
    adaptors_dir = os.path.join(workspace_dir, "adaptors", model_id)

    if not os.path.exists(adaptors_dir):
        return []

    adaptors = [
        name
        for name in os.listdir(adaptors_dir)
        if os.path.isdir(os.path.join(adaptors_dir, name)) and not name.startswith(".")
    ]
    return sorted(adaptors)


@router.get("/model/delete_peft")
async def model_delete_peft(model_id: str, peft: str):
    workspace_dir = get_workspace_dir()
    secure_model_id = secure_filename(model_id)
    adaptors_dir = f"{workspace_dir}/adaptors/{secure_model_id}"
    # Check if the peft exists
    if os.path.exists(adaptors_dir):
        peft_path = f"{adaptors_dir}/{peft}"
    else:
        # Assume the adapter is stored in the older naming convention format
        peft_path = f"{workspace_dir}/adaptors/{model_id}/{peft}"

    shutil.rmtree(peft_path)

    return {"message": "success"}


@router.post("/model/install_peft")
async def install_peft(
    peft: str,
    model_id: str,
    job_id: int | None = None,
    experiment_id: int = None,
):
    api = HfApi()

    try:
        local_file = snapshot_download(model_id, local_files_only=True)
        base_config = {}
        for config_name in ["config.json", "model_index.json"]:
            config_path = os.path.join(local_file, config_name)
            if os.path.exists(config_path):
                with open(config_path, "r") as f:
                    base_config = json.load(f)
                break
    except Exception as e:
        logging.warning(f"Failed to load {model_id} config: {e}")
        return {
            "status": "error",
            "message": "Failed to load local base model config",
            "adapter_id": peft,
            "check_status": {"error": "not found"},
        }

    try:
        adapter_info = api.model_info(peft)
        card_data = adapter_info.cardData or {}
        adapter_config = adapter_info.config or {}
        adapter_base_model = card_data.get("base_model") or adapter_config.get("base_model") or ""

        model_name_part = model_id.split("/")[-1].lower()
        adapter_base_model_lower = adapter_base_model.split("/")[-1].lower()

        # Initialize status tracking
        check_status = {}

        # Base model name check
        if model_name_part in adapter_base_model_lower:
            check_status["base_model_name"] = "success"
        else:
            check_status["base_model_name"] = "fail"

        # Field checks
        def compare_field(a_cfg, b_cfg, key, fallback_keys=None):
            if key in a_cfg and key in b_cfg:
                return a_cfg[key] == b_cfg[key]
            if fallback_keys:
                for fk in fallback_keys:
                    if fk in a_cfg and fk in b_cfg:
                        return a_cfg[fk] == b_cfg[fk]
            return None

        for field in ["architectures", "model_type"]:
            match = compare_field(adapter_config, base_config, field, fallback_keys=["_class_name"])
            if match is True:
                check_status[f"{field}_status"] = "success"
            elif match is False:
                check_status[f"{field}_status"] = "fail"
            else:
                check_status[f"{field}_status"] = "unknown"

    except Exception as e:
        logging.error(f"[ERROR] Failed to fetch adapter info for '{peft}: {e}'")
        return {
            "status": "error",
            "message": "adapter not found",
            "adapter_id": peft,
            "check_status": {"error": "not found"},
        }

    try:
        model_details = await huggingfacemodel.get_model_details_from_huggingface(peft)
    except EntryNotFoundError:
        logging.warning(f"Adaptor {peft} does not have a config.json. Proceeding without details.")
        model_details = {}
    except GatedRepoError:
        error_msg = f"{peft} is a gated adapter. Please log in and accept the terms on the adapter's Hugging Face page."
        logging.error(error_msg)
        return {
            "status": "unauthorized",
            "message": "This is a gated adapter. Please log in and accept the terms on the adapter's Hugging Face page.",
        }
    except Exception as e:
        error_msg = f"{type(e).__name__}: {e}"
        logging.error(error_msg)
        return {"status": "error", "message": "An error has occurred"}

    print(f"Model Details: {model_details}")
    # Create or update job
    if job_id is None:
        job_id = await db_jobs.job_create(
            type="DOWNLOAD_MODEL", status="STARTED", experiment_id=experiment_id, job_data="{}"
        )
    else:
        await db_jobs.job_update(job_id=job_id, type="DOWNLOAD_MODEL", status="STARTED", experiment_id=experiment_id)

    model_size = str(model_details.get("size_of_model_in_mb", -1))
    # Prepare script args
    args = [
        f"{dirs.TFL_SOURCE_CODE_DIR}/transformerlab/shared/download_huggingface_model.py",
        "--mode",
        "adaptor",
        "--peft",
        peft,
        "--local_model_id",
        model_id,
        "--job_id",
        str(job_id),
        "--total_size_of_model_in_mb",
        model_size,
    ]

    # Multitenant: pass workspace_dir explicitly so the script uses the correct org path
    try:
        from lab.dirs import get_workspace_dir
        workspace_dir = get_workspace_dir()
        args += ["--workspace_dir", workspace_dir]
    except Exception:
        pass

    # Start async subprocess without waiting for completion (like download_huggingface_model)
    asyncio.create_task(
        shared.async_run_python_script_and_update_status(
            python_script=args, job_id=job_id, begin_string="Fetching Adapter"
        )
    )

    return {"status": "started", "job_id": job_id, "check_status": check_status}


@router.get(path="/model/get_local_hfconfig")
async def get_local_hfconfig(model_id: str):
    """
    Returns the config.json file for a model stored in the local filesystem
    """
    try:
        local_file = snapshot_download(model_id, local_files_only=True)
        config_json = os.path.join(local_file, "config.json")
        contents = "{}"
        with open(config_json) as f:
            contents = f.read()
        d = json.loads(contents)
    except Exception:
        # failed to open config.json so create an empty config
        d = {}

    return d


async def get_model_from_db(model_id: str):
    # Get model from filesystem
    model_service = ModelService.get(model_id)
    return model_service.get_metadata()


@router.get("/model/list_local_uninstalled")
async def models_list_local_uninstalled(path: str = ""):
    # first search and get a list of BaseModel objects
    found_models = []
    if path is not None and path != "":
        if os.path.isfile(path):
            found_models = []
        elif os.path.isdir(path):
            found_models = await filesystemmodel.list_models(path)
        else:
            return {"status": "error", "message": "Invalid path"}

    # If a folder wasn't given then search known sources for uninstalled models
    else:
        found_models = await models_search_for_local_uninstalled()

    # Then iterate through models and return appropriate details
    response_models = []
    for found_model in found_models:
        # Figure out if this model is supported in Transformer Lab
        supported = True
        if found_model.status != "OK":
            status = f"❌ {found_model.status}"
            supported = False
        else:
            status = "✅"
            supported = True

        new_model = {
            "id": found_model.id,
            "name": found_model.name,
            "path": found_model.source_id_or_path,
            "source": found_model.source,
            "installed": False,
            "status": status,
            "supported": supported,
        }
        response_models.append(new_model)

    return {"status": "success", "data": response_models}


async def models_search_for_local_uninstalled():
    # iterate through each model source and look for uninstalled models
    modelsources = model_helper.list_model_sources()
    models = []
    for source in modelsources:
        source_models = await model_helper.list_models_from_source(source)

        # Only add uninstalled models
        for source_model in source_models:
            installed = await model_helper.is_model_installed(source_model.id)
            if not installed:
                models.append(source_model)

    return models


@router.get("/model/import_from_source")
async def model_import_local_source(model_source: str, model_id: str):
    """
    Given a model_source and a model_id within that source,
    try to import a file into TransformerLab.
    """

    if model_source not in model_helper.list_model_sources():
        return {"status": "error", "message": f"Invalid model source {model_source}."}

    model = model_helper.get_model_by_source_id(model_source, model_id)
    if not model:
        return {"status": "error", "message": f"{model_id} not found in {model_source}."}

    return await model_import(model)


@router.get("/model/import_from_local_path")
async def model_import_local_path(model_path: str):
    """
    Given model_path pointing to a local directory of a file,
    try to import a model into Transformer Lab.
    """

    if os.path.isdir(model_path):
        model = filesystemmodel.FilesystemModel(model_path)
    elif os.path.isfile(model_path):
        model = filesystemmodel.FilesystemGGUFModel(model_path)
    else:
        return {"status": "error", "message": f"Invalid model path {model_path}."}

    return await model_import(model)


def import_error(message: str):
    """
    Separate function just to factor out printing and returning the same error.
    """
    logging.error("Import error: %s", message)
    return {"status": "error", "message": "An internal error has occurred. Please try again later."}


async def model_import(model: basemodel.BaseModel):
    """
    Called by model import endpoints.
    Takes a BaseMOdel object and uses the information contained within to import.
    """

    print(f"Importing {model.id}...")

    # Get full model details
    json_data = await model.get_json_data()

    # Only add a row for uninstalled and supported repos
    architecture = json_data.get("architecture", "unknown")
    if model.status != "OK":
        return import_error(model.status)
    if await model_helper.is_model_installed(model.id):
        return import_error(f"{model.id} is already installed.")
    if architecture == "unknown" or architecture == "":
        return import_error("Unable to determine model architecture.")

    await model.install()

    print(f"{model.id} imported successfully.")

    return {"status": "success", "data": model.id}


@router.get("/model/chat_template")
async def chat_template(model_name: str):
    try:
        tokenizer = AutoTokenizer.from_pretrained(
            model_name,
            trust_remote_code=True,
        )
        template = getattr(tokenizer, "chat_template", None)
        if template:
            return {"status": "success", "data": template}
    except Exception:
        return {"status": "error", "message": f"Invalid model name: {model_name}", "data": None}


@router.get("/model/pipeline_tag")
async def get_pipeline_tag(model_name: str):
    """
    Get the pipeline tag for a model from the filesystem or Hugging Face Hub.

    Args:
        model_name: The Hugging Face model ID (e.g., "mlx-community/Kokoro-82M-bf16")

    Returns:
        JSON response with status and pipeline tag data
    """
<<<<<<< HEAD
    # First try to get from filesystem
    try:
        model_service = ModelService.get(model_name)
        model_data = model_service.get_metadata()
        if model_data and model_data.get("json_data") and "pipeline_tag" in model_data["json_data"]:
            pipeline_tag = model_data["json_data"]["pipeline_tag"]
            return {"status": "success", "data": pipeline_tag, "model_id": model_name}
    except FileNotFoundError:
        # Model not found in filesystem, continue with other methods
        pass
    except Exception as e:
        print(f"Error reading filesystem model {model_name}: {e}")
=======
>>>>>>> d787edeb


    # If not in filesystem or database, fetch from Hugging Face Hub
    try:
        api = HfApi()
        model_info = api.model_info(model_name)
        pipeline_tag = model_info.pipeline_tag

        return {"status": "success", "data": pipeline_tag, "model_id": model_name}
    except Exception as e:
        ## Assume text generation if we can't get the tag (this fixes things for local models)
        print(f"Error fetching pipeline tag for {model_name}: {type(e).__name__}: {e}")
        return {"status": "success", "data": "text-generation", "model_id": model_name}<|MERGE_RESOLUTION|>--- conflicted
+++ resolved
@@ -1211,7 +1211,6 @@
     Returns:
         JSON response with status and pipeline tag data
     """
-<<<<<<< HEAD
     # First try to get from filesystem
     try:
         model_service = ModelService.get(model_name)
@@ -1224,8 +1223,6 @@
         pass
     except Exception as e:
         print(f"Error reading filesystem model {model_name}: {e}")
-=======
->>>>>>> d787edeb
 
 
     # If not in filesystem or database, fetch from Hugging Face Hub
