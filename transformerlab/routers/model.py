--- conflicted
+++ resolved
@@ -487,6 +487,7 @@
         if os.getenv("TFL_MULTITENANT") == "true" and organization_id:
             # Construct org-specific workspace path manually
             from lab.dirs_workspace import HOME_DIR
+
             workspace_dir = os.path.join(HOME_DIR, "orgs", organization_id, "workspace")
         else:
             # Use default workspace path
@@ -625,18 +626,9 @@
 
     org_id = None
     if os.getenv("TFL_MULTITENANT") == "true":
-<<<<<<< HEAD
-        ws = get_workspace_dir()
-        if "/orgs/" in ws:
-            try:
-                org_id = ws.split("/orgs/")[-1].split("/")[0]
-            except Exception:
-                org_id = None
-    print("WORKSPACE DIR:", ws)
-=======
         from lab.dirs_workspace import get_organization_id
+
         org_id = get_organization_id()
->>>>>>> e5094a66
     return await download_huggingface_model(model, model_details, job_id, experiment_id, org_id)
 
 
@@ -725,20 +717,9 @@
 
     org_id = None
     if os.getenv("TFL_MULTITENANT") == "true":
-<<<<<<< HEAD
-        print("COMING IN HERE")
-
-        ws = get_workspace_dir()
-        if "/orgs/" in ws:
-            try:
-                org_id = ws.split("/orgs/")[-1].split("/")[0]
-            except Exception:
-                org_id = None
-    print("WORKSPACE DIR:", ws)
-=======
         from lab.dirs_workspace import get_organization_id
+
         org_id = get_organization_id()
->>>>>>> e5094a66
     return await download_huggingface_model(huggingface_id, gallery_entry, job_id, experiment_id, org_id)
 
 
